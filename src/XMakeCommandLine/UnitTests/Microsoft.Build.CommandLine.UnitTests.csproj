﻿<?xml version="1.0" encoding="utf-8"?>
<Project DefaultTargets="Build" ToolsVersion="12.0" xmlns="http://schemas.microsoft.com/developer/msbuild/2003">
   <!--
  <Import Project="$([MSBuild]::GetDirectoryNameOfFileAbove($(MSBuildThisFileDirectory), dir.props))\dir.props" Condition="!$(Configuration.EndsWith('MONO'))"/>
  -->
  <Import Project="..\..\dir.props"/>
  <PropertyGroup>
    <Configuration Condition=" '$(Configuration)' == '' ">Debug</Configuration>
    <Platform Condition=" '$(Platform)' == '' ">AnyCPU</Platform>
    <ProjectGuid>{C79756DC-CC78-45D6-AE11-8BB35F201CE4}</ProjectGuid>
    <OutputType>Library</OutputType>
    <RootNamespace>Microsoft.Build.CommandLine.UnitTests</RootNamespace>
    <AssemblyName>Microsoft.Build.CommandLine.UnitTests</AssemblyName>
  </PropertyGroup>
  <!-- Default configurations to help VS understand the configurations -->
  <PropertyGroup Condition=" '$(Configuration)|$(Platform)' == 'Debug|AnyCPU' ">
  </PropertyGroup>
  <PropertyGroup Condition=" '$(Configuration)|$(Platform)' == 'Release|AnyCPU' ">
  </PropertyGroup>
  <PropertyGroup Condition="'$(Configuration)|$(Platform)' == 'Debug-MONO|AnyCPU'">
  </PropertyGroup>
  <PropertyGroup Condition="'$(Configuration)|$(Platform)' == 'Release-MONO|AnyCPU'">
  </PropertyGroup>
  <ItemGroup>
    <Compile Include="..\..\Shared\FxCopExclusions\Microsoft.Build.Shared.Suppressions.cs">
      <ExcludeFromStyleCop>true</ExcludeFromStyleCop>
    </Compile>
    <Compile Include="..\..\Shared\RegistryDelegates.cs">
      <Link>RegistryDelegates.cs</Link>
    </Compile>
    <Compile Include="..\..\Shared\RegistryHelper.cs">
      <Link>RegistryHelper.cs</Link>
    </Compile>
    <Compile Include="..\..\Shared\VersionUtilities.cs">
      <Link>VersionUtilities.cs</Link>
    </Compile>
    <Compile Include="..\AssemblyResources.cs" />
    <Compile Include="..\..\Shared\UnitTests\MockEngine.cs" />
    <Compile Include="..\..\Shared\UnitTests\MockLogger.cs" />
    <Compile Include="..\..\Shared\UnitTests\ObjectModelHelpers.cs" />
    <Compile Include="CommandLineSwitches_Tests.cs" />
    <Compile Include="ProjectSchemaValidationHandler_Tests.cs" />
    <Compile Include="XMake_Tests.cs" />
  </ItemGroup>
  <ItemGroup>
    <Reference Include="nunit.framework">
      <HintPath>$(PackagesDir)NUnit.2.6.4\lib\nunit.framework.dll</HintPath>
      <Private>True</Private>
    </Reference>
    <Reference Include="System" />
    <Reference Include="System.Core" />
    <Reference Include="System.Xml" />
    <ProjectReference Include="..\..\Utilities\Microsoft.Build.Utilities.csproj">
      <Project>{828566ee-6f6a-4ef4-98b0-513f7df9c628}</Project>
      <Name>Microsoft.Build.Utilities</Name>
    </ProjectReference>
    <ProjectReference Include="..\..\XMakeBuildEngine\Microsoft.Build.csproj">
      <Project>{16cd7635-7cf4-4c62-a77b-cf87d0f09a58}</Project>
      <Name>Microsoft.Build</Name>
    </ProjectReference>
    <ProjectReference Include="..\MSBuild.csproj">
      <Project>{23c9fd0e-70c5-4f1f-b08a-d2774240fb51}</Project>
      <Name>MSBuild</Name>
    </ProjectReference>
<<<<<<< HEAD
    <!-- If TargetRetailBuildFramework is set to true, reference the public key version. Otherwise reference the project. -->
    <Reference Condition=" '$(TargetRetailBuildFramework)' == 'true' " Include="Microsoft.Build.Framework, Version=14.0.0.0, Culture=neutral, PublicKeyToken=b03f5f7f11d50a3a, processorArchitecture=MSIL" />
    <ProjectReference Condition=" '$(TargetRetailBuildFramework)' != 'true' " Include="..\..\Framework\Microsoft.Build.Framework.csproj">
=======
    <ProjectReference Include="..\..\Framework\Microsoft.Build.Framework.csproj">
>>>>>>> ae011d37
      <Project>{571F09DB-A81A-4444-945C-6F7B530054CD}</Project>
      <Name>Microsoft.Build.Framework</Name>
    </ProjectReference>
  </ItemGroup>
  <!-- IDE specific Information -->
  <ItemGroup>
    <AppDesigner Include="Properties\" />
  </ItemGroup>
  <ItemGroup>
    <EmbeddedResource Include="..\Microsoft.Build.Core.xsd">
      <Link>Microsoft.Build.Core.xsd</Link>
      <SubType>
      </SubType>
    </EmbeddedResource>
    <EmbeddedResource Include="..\Microsoft.Build.CommonTypes.xsd">
      <Link>Microsoft.Build.CommonTypes.xsd</Link>
      <SubType>
      </SubType>
    </EmbeddedResource>
    <EmbeddedResource Include="..\Microsoft.Build.xsd">
      <Link>Microsoft.Build.xsd</Link>
      <SubType>
      </SubType>
    </EmbeddedResource>
  </ItemGroup>
  <ItemGroup>
    <None Include="..\..\Shared\UnitTests\App.config">
      <Link>App.config</Link>
      <SubType>Designer</SubType>
    </None>
    <None Include="packages.config" />
  </ItemGroup>
  <ItemGroup>
    <Service Include="{82A7F48D-3B50-4B1E-B82E-3ADA8210C358}" />
  </ItemGroup>
   <!--
  <Import Project="$([MSBuild]::GetDirectoryNameOfFileAbove($(MSBuildThisFileDirectory), dir.targets))\dir.targets" Condition="!$(Configuration.EndsWith('MONO'))"/>
  -->
  <Import Project="..\..\dir.targets"/>
</Project><|MERGE_RESOLUTION|>--- conflicted
+++ resolved
@@ -62,13 +62,7 @@
       <Project>{23c9fd0e-70c5-4f1f-b08a-d2774240fb51}</Project>
       <Name>MSBuild</Name>
     </ProjectReference>
-<<<<<<< HEAD
-    <!-- If TargetRetailBuildFramework is set to true, reference the public key version. Otherwise reference the project. -->
-    <Reference Condition=" '$(TargetRetailBuildFramework)' == 'true' " Include="Microsoft.Build.Framework, Version=14.0.0.0, Culture=neutral, PublicKeyToken=b03f5f7f11d50a3a, processorArchitecture=MSIL" />
-    <ProjectReference Condition=" '$(TargetRetailBuildFramework)' != 'true' " Include="..\..\Framework\Microsoft.Build.Framework.csproj">
-=======
     <ProjectReference Include="..\..\Framework\Microsoft.Build.Framework.csproj">
->>>>>>> ae011d37
       <Project>{571F09DB-A81A-4444-945C-6F7B530054CD}</Project>
       <Name>Microsoft.Build.Framework</Name>
     </ProjectReference>
