--- conflicted
+++ resolved
@@ -1,12 +1,8 @@
 ﻿// Copyright (c) Microsoft. All rights reserved.
 // Licensed under the MIT license. See LICENSE file in the project root for full license information.
 
-<<<<<<< HEAD
+using System;
 using Microsoft.Build.UnitTests;
-=======
-using System;
-using Microsoft.Build.Engine.UnitTests;
->>>>>>> 5f2e0eee
 using NuGet.Versioning;
 using Shouldly;
 using System.Collections.Generic;
