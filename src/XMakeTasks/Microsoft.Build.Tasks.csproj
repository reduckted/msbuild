<?xml version="1.0" encoding="utf-8"?>
<Project ToolsVersion="12.0" DefaultTargets="Build" xmlns="http://schemas.microsoft.com/developer/msbuild/2003">
  <!--
  <Import Project="$([MSBuild]::GetDirectoryNameOfFileAbove($(MSBuildThisFileDirectory), dir.props))\dir.props" Condition="!$(Configuration.EndsWith('MONO'))"/>
  -->
  <Import Project="..\dir.props" />
  <PropertyGroup>
    <Configuration Condition=" '$(Configuration)' == '' ">Debug</Configuration>
    <Platform Condition=" '$(Platform)' == '' ">AnyCPU</Platform>
    <ProjectGuid>{59A73FE0-D3B7-4299-9063-3A587D429AF4}</ProjectGuid>
    <OutputType>Library</OutputType>
    <AppDesignerFolder>Properties</AppDesignerFolder>
    <RootNamespace>Microsoft.Build.Tasks</RootNamespace>
    <AssemblyName>Microsoft.Build.Tasks.Core</AssemblyName>
    <AllowUnsafeBlocks>true</AllowUnsafeBlocks>
    <CopyNuGetImplementations>true</CopyNuGetImplementations>
    <GenerateReferenceAssemblySources>true</GenerateReferenceAssemblySources>
  </PropertyGroup>
  <!-- Default configurations to help VS understand the configurations -->
  <PropertyGroup Condition=" '$(Configuration)|$(Platform)' == 'Debug|AnyCPU' " />
  <PropertyGroup Condition=" '$(Configuration)|$(Platform)' == 'Release|AnyCPU' " />
  <PropertyGroup Condition="'$(Configuration)|$(Platform)' == 'Debug|x64'" />
  <PropertyGroup Condition="'$(Configuration)|$(Platform)' == 'Release|x64'" />
  <PropertyGroup Condition="'$(Configuration)|$(Platform)' == 'Debug|x86'" />
  <PropertyGroup Condition="'$(Configuration)|$(Platform)' == 'Release|x86'" />
    <PropertyGroup Condition="'$(Configuration)|$(Platform)' == 'Debug-MONO|AnyCPU'" />
  <PropertyGroup Condition="'$(Configuration)|$(Platform)' == 'Release-MONO|AnyCPU'" />
  <ItemGroup>
    <EmbeddedResource Include="system.design\system.design.txt">
      <Type>Resx</Type>
      <WithCulture>false</WithCulture>
      <ManifestResourceName>%(Filename)</ManifestResourceName>
      <FullClassName>Microsoft.Build.Tasks.SR</FullClassName>
      <LogicalName>System.Design.resources</LogicalName>
    </EmbeddedResource>
    <!-- TextStringResource Include="system.design\System.Design.txt">
      <ResFile>System.Design</ResFile>
      <Sealed>true</Sealed>
      <Visibility>internal</Visibility>
      <GenerateResource>true</GenerateResource>
      <FullClassName>Microsoft.Build.Tasks.SR</FullClassName>
      <LogicalName>System.Design.resources</LogicalName>
      <ExcludeFromStyleCop>true</ExcludeFromStyleCop>
    </TextStringResource -->
  </ItemGroup>
  <ItemGroup>
    <Folder Include="Properties\" />
  </ItemGroup>
  <ItemGroup Condition="$(TargetFrameworkIdentifier) != '.NETFramework'">
    <Compile Condition="'$(NetCoreBuild)' == 'true'" Include="..\Shared\Compat\SerializableAttribute.cs">
      <Link>SharedUtilities\Compat\SerializableAttribute.cs</Link>
    </Compile>
  </ItemGroup>
  <ItemGroup>
    <!-- Source Files -->
    <Compile Condition="'$(NetCoreBuild)' == 'true'" Include="..\Shared\Compat\SafeHandleZeroOrMinusOneIsInvalid.cs">
      <Link>SharedUtilities\Compat\SafeHandleZeroOrMinusOneIsInvalid.cs</Link>
    </Compile>
    <Compile Include="..\Shared\EnvironmentUtilities.cs">
      <Link>EnvironmentUtilities.cs</Link>
    </Compile>
    <Compile Include="..\Shared\AssemblyFolders\AssemblyFoldersEx.cs">
      <Link>AssemblyDependency\AssemblyFoldersEx.cs</Link>
    </Compile>
    <Compile Include="..\Shared\AssemblyFolders\AssemblyFoldersFromConfig.cs">
      <Link>AssemblyDependency\AssemblyFoldersFromConfig\AssemblyFoldersFromConfig.cs</Link>
    </Compile>
    <Compile Include="..\Shared\AssemblyFolders\Serialization\AssemblyFolderCollection.cs">
      <Link>AssemblyDependency\AssemblyFoldersFromConfig\Serialization\AssemblyFolderCollection.cs</Link>
    </Compile>
    <Compile Include="..\Shared\AssemblyFolders\Serialization\AssemblyFolderItem.cs">
      <Link>AssemblyDependency\AssemblyFoldersFromConfig\Serialization\AssemblyFolderItem.cs</Link>
    </Compile>
    <Compile Include="..\Shared\BuildEnvironmentHelper.cs">
      <Link>BuildEnvironmentHelper.cs</Link>
    </Compile>
    <Compile Include="..\Shared\FxCopExclusions\Microsoft.Build.Shared.Suppressions.cs">
      <ExcludeFromStyleCop>true</ExcludeFromStyleCop>
    </Compile>
    <Compile Include="..\Shared\AssemblyNameComparer.cs">
      <Link>AssemblyNameComparer.cs</Link>
    </Compile>
    <Compile Include="..\Shared\AssemblyNameReverseVersionComparer.cs">
      <Link>AssemblyDependency\AssemblyNameReverseVersionComparer.cs</Link>
    </Compile>
    <Compile Include="..\Shared\CanonicalError.cs">
      <Link>CanonicalError.cs</Link>
      <ExcludeFromStyleCop>True</ExcludeFromStyleCop>
    </Compile>
    <Compile Include="..\Shared\Constants.cs">
      <Link>Constants.cs</Link>
      <ExcludeFromStyleCop>True</ExcludeFromStyleCop>
    </Compile>
    <Compile Include="ConvertToAbsolutePath.cs">
      <ExcludeFromStyleCop>true</ExcludeFromStyleCop>
    </Compile>
    <Compile Include="..\Shared\CopyOnWriteDictionary.cs" />
    <Compile Include="..\Shared\ExtensionFoldersRegistryKey.cs">
      <Link>ExtensionFoldersRegistryKey.cs</Link>
    </Compile>
    <Compile Include="..\Shared\FileDelegates.cs">
      <Link>FileDelegates.cs</Link>
      <ExcludeFromStyleCop>true</ExcludeFromStyleCop>
    </Compile>
    <Compile Include="..\Shared\HybridDictionary.cs">
      <Link>HybridDictionary.cs</Link>
    </Compile>
    <Compile Include="..\Shared\NativeMethodsShared.cs">
      <ExcludeFromStyleCop>true</ExcludeFromStyleCop>
    </Compile>
    <Compile Include="..\Shared\AssemblyUtilities.cs">
      <ExcludeFromStyleCop>true</ExcludeFromStyleCop>
    </Compile>
    <Compile Include="..\Shared\NGen.cs">
      <Link>NGen.cs</Link>
    </Compile>
    <Compile Include="..\Shared\OpportunisticIntern.cs">
      <Link>OpportunisticIntern.cs</Link>
    </Compile>
    <Compile Include="..\Shared\PropertyParser.cs">
      <Link>PropertyParser.cs</Link>
      <ExcludeFromStyleCop>True</ExcludeFromStyleCop>
    </Compile>
    <Compile Include="..\Shared\ReadOnlyEmptyCollection.cs">
      <Link>ReadOnlyEmptyCollection.cs</Link>
    </Compile>
    <Compile Include="..\Shared\RegistryDelegates.cs">
      <Link>RegistryDelegates.cs</Link>
      <ExcludeFromStyleCop>true</ExcludeFromStyleCop>
    </Compile>
    <Compile Include="..\Shared\RegistryHelper.cs">
      <Link>RegistryHelper.cs</Link>
      <ExcludeFromStyleCop>true</ExcludeFromStyleCop>
    </Compile>
    <Compile Include="..\Shared\StringBuilderCache.cs">
      <Link>StringBuilderCache.cs</Link>
      <ExcludeFromStyleCop>true</ExcludeFromStyleCop>
    </Compile>
    <Compile Include="..\Shared\StrongNameHelpers.cs">
      <Link>StrongNameHelpers.cs</Link>
    </Compile>
    <Compile Include="..\Shared\TaskLoggingHelperExtension.cs">
      <Link>TaskLoggingHelperExtension.cs</Link>
      <ExcludeFromStyleCop>True</ExcludeFromStyleCop>
    </Compile>
    <Compile Include="..\Shared\TempFileUtilities.cs" />
    <Compile Include="..\Shared\MetadataConversionUtilities.cs">
      <Link>MetadataConversionUtilities.cs</Link>
      <ExcludeFromStyleCop>true</ExcludeFromStyleCop>
    </Compile>
    <Compile Include="..\Shared\LanguageParser\StreamMappedString.cs">
      <Link>StreamMappedString.cs</Link>
      <ExcludeFromStyleCop>true</ExcludeFromStyleCop>
    </Compile>
    <Compile Include="..\Shared\ExceptionHandling.cs">
      <Link>ExceptionHandling.cs</Link>
    </Compile>
    <Compile Include="..\Shared\FileUtilities.cs">
      <Link>FileUtilities.cs</Link>
      <ExcludeFromStyleCop>true</ExcludeFromStyleCop>
    </Compile>
    <Compile Include="..\Shared\FileUtilities.GetFolderPath.cs">
      <Link>FileUtilities.GetFolderPath.cs</Link>
    </Compile>
    <Compile Include="..\Shared\EscapingUtilities.cs">
      <Link>EscapingUtilities.cs</Link>
      <ExcludeFromStyleCop>true</ExcludeFromStyleCop>
    </Compile>
    <Compile Include="..\Shared\FileMatcher.cs">
      <ExcludeFromStyleCop>true</ExcludeFromStyleCop>
    </Compile>
    <Compile Include="..\Shared\Modifiers.cs">
      <Link>Modifiers.cs</Link>
      <ExcludeFromStyleCop>true</ExcludeFromStyleCop>
    </Compile>
    <Compile Include="..\Shared\ReadOnlyCollection.cs" />
    <Compile Include="..\Shared\ReadOnlyEmptyDictionary.cs" />
    <Compile Include="..\Shared\ReadOnlyEmptyList.cs" />
    <Compile Include="..\Shared\Tracing.cs" />
    <Compile Include="..\Shared\VersionUtilities.cs">
      <Link>VersionUtilities.cs</Link>
      <ExcludeFromStyleCop>true</ExcludeFromStyleCop>
    </Compile>
    <Compile Include="..\Shared\VisualStudioConstants.cs">
      <Link>VisualStudioConstants.cs</Link>
    </Compile>
    <Compile Include="..\Shared\AssemblyNameExtension.cs">
      <ExcludeFromStyleCop>true</ExcludeFromStyleCop>
    </Compile>
    <Compile Include="..\Shared\EncodingUtilities.cs">
      <ExcludeFromStyleCop>true</ExcludeFromStyleCop>
    </Compile>
    <Compile Include="..\Shared\ErrorUtilities.cs">
      <ExcludeFromStyleCop>true</ExcludeFromStyleCop>
    </Compile>
    <Compile Include="..\Shared\ConversionUtilities.cs">
      <ExcludeFromStyleCop>true</ExcludeFromStyleCop>
    </Compile>
    <Compile Include="..\Shared\FileUtilitiesRegex.cs">
      <ExcludeFromStyleCop>true</ExcludeFromStyleCop>
    </Compile>
    <Compile Include="..\Shared\InternalErrorException.cs">
    </Compile>
    <Compile Include="..\Shared\ResourceUtilities.cs">
      <ExcludeFromStyleCop>true</ExcludeFromStyleCop>
    </Compile>
    <Compile Include="..\Shared\LanguageParser\token.cs">
      <ExcludeFromStyleCop>true</ExcludeFromStyleCop>
    </Compile>
    <Compile Include="..\Shared\LanguageParser\tokenChar.cs">
      <ExcludeFromStyleCop>true</ExcludeFromStyleCop>
    </Compile>
    <Compile Include="..\Shared\LanguageParser\tokenCharReader.cs">
      <ExcludeFromStyleCop>true</ExcludeFromStyleCop>
    </Compile>
    <Compile Include="..\Shared\LanguageParser\tokenEnumerator.cs">
      <ExcludeFromStyleCop>true</ExcludeFromStyleCop>
    </Compile>
    <Compile Include="..\Shared\LanguageParser\CSharptokenCharReader.cs">
      <ExcludeFromStyleCop>true</ExcludeFromStyleCop>
    </Compile>
    <Compile Include="..\Shared\LanguageParser\CSharptokenEnumerator.cs">
      <ExcludeFromStyleCop>true</ExcludeFromStyleCop>
    </Compile>
    <Compile Include="..\Shared\LanguageParser\CSharptokenizer.cs">
      <ExcludeFromStyleCop>true</ExcludeFromStyleCop>
    </Compile>
    <Compile Include="..\Shared\LanguageParser\VisualBasictokenCharReader.cs">
      <ExcludeFromStyleCop>true</ExcludeFromStyleCop>
    </Compile>
    <Compile Include="..\Shared\LanguageParser\VisualBasictokenEnumerator.cs">
      <ExcludeFromStyleCop>true</ExcludeFromStyleCop>
    </Compile>
    <Compile Include="..\Shared\LanguageParser\VisualBasictokenizer.cs">
      <ExcludeFromStyleCop>true</ExcludeFromStyleCop>
    </Compile>
    <Compile Include="AppConfig\*.cs">
      <ExcludeFromStyleCop>true</ExcludeFromStyleCop>
    </Compile>
    <Compile Include="AssemblyDependency\AssemblyFoldersExResolver.cs">
      <ExcludeFromStyleCop>true</ExcludeFromStyleCop>
    </Compile>
    <Compile Include="AssemblyDependency\AssemblyFoldersFromConfig\AssemblyFoldersFromConfigCache.cs" />
    <Compile Include="AssemblyDependency\AssemblyFoldersFromConfig\AssemblyFoldersFromConfigResolver.cs" />
    <Compile Include="AssemblyDependency\AssemblyFoldersResolver.cs">
      <ExcludeFromStyleCop>true</ExcludeFromStyleCop>
    </Compile>
    <Compile Include="AssemblyDependency\AssemblyInformation.cs">
      <ExcludeFromStyleCop>true</ExcludeFromStyleCop>
    </Compile>
    <Compile Include="AssemblyDependency\AssemblyNameReference.cs">
      <ExcludeFromStyleCop>true</ExcludeFromStyleCop>
    </Compile>
    <Compile Include="AssemblyDependency\AssemblyNameReferenceAscendingVersionComparer.cs">
      <ExcludeFromStyleCop>true</ExcludeFromStyleCop>
    </Compile>
    <Compile Include="AssemblyDependency\AssemblyResolution.cs">
      <ExcludeFromStyleCop>true</ExcludeFromStyleCop>
    </Compile>
    <Compile Include="AssemblyDependency\AssemblyResolutionConstants.cs">
      <ExcludeFromStyleCop>true</ExcludeFromStyleCop>
    </Compile>
    <Compile Include="AssemblyDependency\BadImageReferenceException.cs">
      <ExcludeFromStyleCop>true</ExcludeFromStyleCop>
    </Compile>
    <Compile Include="AssemblyDependency\CandidateAssemblyFilesResolver.cs">
      <ExcludeFromStyleCop>true</ExcludeFromStyleCop>
    </Compile>
    <Compile Include="AssemblyDependency\ConflictLossReason.cs">
      <ExcludeFromStyleCop>true</ExcludeFromStyleCop>
    </Compile>
    <Compile Include="AssemblyDependency\CopyLocalState.cs">
      <ExcludeFromStyleCop>true</ExcludeFromStyleCop>
    </Compile>
    <Compile Include="AssemblyDependency\DependencyResolutionException.cs">
      <ExcludeFromStyleCop>true</ExcludeFromStyleCop>
    </Compile>
    <Compile Include="AssemblyDependency\DirectoryResolver.cs">
      <ExcludeFromStyleCop>true</ExcludeFromStyleCop>
    </Compile>
    <Compile Include="AssemblyDependency\DisposableBase.cs">
      <ExcludeFromStyleCop>true</ExcludeFromStyleCop>
    </Compile>
    <Compile Include="AssemblyDependency\FrameworkPathResolver.cs">
      <ExcludeFromStyleCop>true</ExcludeFromStyleCop>
    </Compile>
    <Compile Include="AssemblyDependency\GenerateBindingRedirects.cs" />
    <Compile Include="AssemblyDependency\HintPathResolver.cs">
      <ExcludeFromStyleCop>true</ExcludeFromStyleCop>
    </Compile>
    <Compile Include="AssemblyDependency\InstalledAssemblies.cs">
      <ExcludeFromStyleCop>true</ExcludeFromStyleCop>
    </Compile>
    <Compile Include="AssemblyDependency\InvalidReferenceAssemblyNameException.cs">
      <ExcludeFromStyleCop>true</ExcludeFromStyleCop>
    </Compile>
    <Compile Include="AssemblyDependency\NoMatchReason.cs">
      <ExcludeFromStyleCop>true</ExcludeFromStyleCop>
    </Compile>
    <Compile Include="AssemblyDependency\RawFilenameResolver.cs">
      <ExcludeFromStyleCop>true</ExcludeFromStyleCop>
    </Compile>
    <Compile Include="AssemblyDependency\Reference.cs">
      <ExcludeFromStyleCop>true</ExcludeFromStyleCop>
    </Compile>
    <Compile Include="AssemblyDependency\ReferenceResolutionException.cs">
      <ExcludeFromStyleCop>true</ExcludeFromStyleCop>
    </Compile>
    <Compile Include="AssemblyDependency\ReferenceTable.cs">
      <ExcludeFromStyleCop>true</ExcludeFromStyleCop>
    </Compile>
    <Compile Include="AssemblyDependency\ResolutionSearchLocation.cs">
      <ExcludeFromStyleCop>true</ExcludeFromStyleCop>
    </Compile>
    <Compile Include="AssemblyDependency\Resolver.cs">
      <SubType>Code</SubType>
      <ExcludeFromStyleCop>true</ExcludeFromStyleCop>
    </Compile>
    <Compile Include="AssemblyDependency\ResolveAssemblyReference.cs">
      <ExcludeFromStyleCop>true</ExcludeFromStyleCop>
    </Compile>
    <Compile Include="AssemblyDependency\TaskItemSpecFilenameComparer.cs">
      <ExcludeFromStyleCop>true</ExcludeFromStyleCop>
    </Compile>
    <Compile Include="AssemblyDependency\UnificationReason.cs">
      <ExcludeFromStyleCop>true</ExcludeFromStyleCop>
    </Compile>
    <Compile Include="AssemblyDependency\UnificationVersion.cs">
      <ExcludeFromStyleCop>true</ExcludeFromStyleCop>
    </Compile>
    <Compile Include="AssemblyDependency\UnifiedAssemblyName.cs">
      <ExcludeFromStyleCop>true</ExcludeFromStyleCop>
    </Compile>
    <Compile Include="AssemblyDependency\WarnOrErrorOnTargetArchitectureMismatchBehavior.cs" />
    <Compile Include="AssemblyFolder.cs">
      <ExcludeFromStyleCop>true</ExcludeFromStyleCop>
    </Compile>
    <Compile Include="AssemblyInfo.cs">
      <ExcludeFromStyleCop>true</ExcludeFromStyleCop>
    </Compile>
    <Compile Include="AssemblyRemapping.cs" />
    <Compile Include="AssemblyResources.cs">
      <ExcludeFromStyleCop>true</ExcludeFromStyleCop>
    </Compile>
    <Compile Include="AssignLinkMetadata.cs" />
    <Compile Include="AssignProjectConfiguration.cs">
      <ExcludeFromStyleCop>true</ExcludeFromStyleCop>
    </Compile>
    <Compile Include="AssignTargetPath.cs">
      <ExcludeFromStyleCop>true</ExcludeFromStyleCop>
    </Compile>
    <Compile Include="CallTarget.cs">
      <ExcludeFromStyleCop>true</ExcludeFromStyleCop>
    </Compile>
    <Compile Include="CombinePath.cs">
      <ExcludeFromStyleCop>true</ExcludeFromStyleCop>
    </Compile>
    <Compile Include="CommandLineBuilderExtension.cs">
      <ExcludeFromStyleCop>true</ExcludeFromStyleCop>
    </Compile>
    <Compile Include="BuildCacheDisposeWrapper.cs" />
    <Compile Include="FileState.cs" />
    <Compile Include="Copy.cs">
      <ExcludeFromStyleCop>true</ExcludeFromStyleCop>
    </Compile>
    <Compile Include="CreateCSharpManifestResourceName.cs">
      <ExcludeFromStyleCop>true</ExcludeFromStyleCop>
    </Compile>
    <Compile Include="CreateVisualBasicManifestResourceName.cs">
      <ExcludeFromStyleCop>true</ExcludeFromStyleCop>
    </Compile>
    <Compile Include="CreateItem.cs">
      <ExcludeFromStyleCop>true</ExcludeFromStyleCop>
    </Compile>
    <Compile Include="CreateManifestResourceName.cs">
      <ExcludeFromStyleCop>true</ExcludeFromStyleCop>
    </Compile>
    <Compile Include="CreateProperty.cs">
      <ExcludeFromStyleCop>true</ExcludeFromStyleCop>
    </Compile>
    <Compile Include="CSharpParserUtilities.cs">
      <ExcludeFromStyleCop>true</ExcludeFromStyleCop>
    </Compile>
    <Compile Include="Delegate.cs">
      <ExcludeFromStyleCop>true</ExcludeFromStyleCop>
    </Compile>
    <Compile Include="Delete.cs">
      <ExcludeFromStyleCop>true</ExcludeFromStyleCop>
    </Compile>
    <Compile Include="Error.cs">
      <ExcludeFromStyleCop>true</ExcludeFromStyleCop>
    </Compile>
    <Compile Include="Exec.cs">
      <ExcludeFromStyleCop>true</ExcludeFromStyleCop>
    </Compile>
    <Compile Include="FindAppConfigFile.cs">
      <ExcludeFromStyleCop>true</ExcludeFromStyleCop>
    </Compile>
    <Compile Include="GetFrameworkPath.cs">
      <ExcludeFromStyleCop>true</ExcludeFromStyleCop>
    </Compile>
    <Compile Include="GetReferenceAssemblyPaths.cs" />
    <Compile Include="InstalledSDKResolver.cs" />
    <Compile Include="ErrorFromResources.cs" />
    <Compile Include="ExtractedClassName.cs">
      <ExcludeFromStyleCop>true</ExcludeFromStyleCop>
    </Compile>
    <Compile Include="FileIO\ReadLinesFromFile.cs">
      <ExcludeFromStyleCop>true</ExcludeFromStyleCop>
    </Compile>
    <Compile Include="FileIO\WriteLinesToFile.cs">
      <ExcludeFromStyleCop>true</ExcludeFromStyleCop>
    </Compile>
    <Compile Include="FindInList.cs">
      <ExcludeFromStyleCop>true</ExcludeFromStyleCop>
    </Compile>
    <Compile Include="FormatVersion.cs">
      <ExcludeFromStyleCop>true</ExcludeFromStyleCop>
    </Compile>
    <Compile Include="FxCopExclusions\Microsoft.Build.Tasks.Suppressions.cs">
      <ExcludeFromStyleCop>true</ExcludeFromStyleCop>
    </Compile>
    <Compile Include="GenerateResource.cs">
      <ExcludeFromStyleCop>true</ExcludeFromStyleCop>
    </Compile>
    <Compile Include="IAnalyzerHostObject.cs">
      <ExcludeFromStyleCop>true</ExcludeFromStyleCop>
    </Compile>
    <Compile Include="ICscHostObject.cs">
      <ExcludeFromStyleCop>true</ExcludeFromStyleCop>
    </Compile>
    <Compile Include="ICscHostObject2.cs">
      <ExcludeFromStyleCop>true</ExcludeFromStyleCop>
    </Compile>
    <Compile Include="ICscHostObject3.cs">
      <ExcludeFromStyleCop>true</ExcludeFromStyleCop>
    </Compile>
    <Compile Include="ICscHostObject4.cs">
      <ExcludeFromStyleCop>true</ExcludeFromStyleCop>
    </Compile>
    <Compile Include="IVbcHostObject.cs">
      <ExcludeFromStyleCop>true</ExcludeFromStyleCop>
    </Compile>
    <Compile Include="IVbcHostObject2.cs">
      <ExcludeFromStyleCop>true</ExcludeFromStyleCop>
    </Compile>
    <Compile Include="IVbcHostObject3.cs">
      <ExcludeFromStyleCop>true</ExcludeFromStyleCop>
    </Compile>
    <Compile Include="IVbcHostObject4.cs">
      <ExcludeFromStyleCop>true</ExcludeFromStyleCop>
    </Compile>
    <Compile Include="IVbcHostObject5.cs">
      <ExcludeFromStyleCop>true</ExcludeFromStyleCop>
    </Compile>
    <Compile Include="IVbcHostObjectFreeThreaded.cs">
      <ExcludeFromStyleCop>true</ExcludeFromStyleCop>
    </Compile>
    <Compile Include="InvalidParameterValueException.cs">
      <ExcludeFromStyleCop>true</ExcludeFromStyleCop>
    </Compile>
    <Compile Include="ListOperators\FindUnderPath.cs">
      <ExcludeFromStyleCop>true</ExcludeFromStyleCop>
    </Compile>
    <Compile Include="ListOperators\RemoveDuplicates.cs">
      <ExcludeFromStyleCop>true</ExcludeFromStyleCop>
    </Compile>
    <Compile Include="MakeDir.cs">
      <ExcludeFromStyleCop>true</ExcludeFromStyleCop>
    </Compile>
    <Compile Include="Message.cs">
      <ExcludeFromStyleCop>true</ExcludeFromStyleCop>
    </Compile>
    <Compile Include="Move.cs" />
    <Compile Include="MSBuild.cs">
      <ExcludeFromStyleCop>true</ExcludeFromStyleCop>
    </Compile>
    <Compile Include="NativeMethods.cs">
      <ExcludeFromStyleCop>true</ExcludeFromStyleCop>
    </Compile>
    <Compile Include="ParserState.cs">
      <ExcludeFromStyleCop>true</ExcludeFromStyleCop>
    </Compile>
    <Compile Include="RedistList.cs">
      <ExcludeFromStyleCop>true</ExcludeFromStyleCop>
    </Compile>
    <Compile Include="RemoveDir.cs">
      <ExcludeFromStyleCop>true</ExcludeFromStyleCop>
    </Compile>
    <Compile Include="ResolveCodeAnalysisRuleSet.cs" />
    <Compile Include="ResolveKeySource.cs">
      <ExcludeFromStyleCop>true</ExcludeFromStyleCop>
    </Compile>
    <Compile Include="ResolveProjectBase.cs">
      <ExcludeFromStyleCop>true</ExcludeFromStyleCop>
    </Compile>
    <Compile Include="TaskExtension.cs">
      <ExcludeFromStyleCop>true</ExcludeFromStyleCop>
    </Compile>
    <Compile Include="ToolTaskExtension.cs">
      <ExcludeFromStyleCop>true</ExcludeFromStyleCop>
    </Compile>
    <Compile Include="Touch.cs">
      <ExcludeFromStyleCop>true</ExcludeFromStyleCop>
    </Compile>
    <Compile Include="VisualBasicParserUtilities.cs">
      <ExcludeFromStyleCop>true</ExcludeFromStyleCop>
    </Compile>
    <Compile Include="Warning.cs">
      <ExcludeFromStyleCop>true</ExcludeFromStyleCop>
    </Compile>
    <Compile Include="AssignCulture.cs" />
    <Compile Include="Culture.cs" />
    <Compile Include="CultureInfoCache.cs" />
    <Compile Include="WriteCodeFragment.cs" />
  </ItemGroup>
  <ItemGroup Condition="$(TargetFrameworkIdentifier) == '.NETFramework'">
    <Compile Include="Al.cs">
      <ExcludeFromStyleCop>true</ExcludeFromStyleCop>
    </Compile>
    <Compile Include="AppDomainIsolatedTaskExtension.cs">
      <ExcludeFromStyleCop>true</ExcludeFromStyleCop>
    </Compile>
    <Compile Include="AspNetCompiler.cs">
      <ExcludeFromStyleCop>true</ExcludeFromStyleCop>
    </Compile>
    <Compile Include="AssemblyDependency\GacResolver.cs">
      <ExcludeFromStyleCop>true</ExcludeFromStyleCop>
    </Compile>
    <Compile Include="AssemblyDependency\GlobalAssemblyCache.cs">
      <ExcludeFromStyleCop>true</ExcludeFromStyleCop>
    </Compile>
    <Compile Include="AssemblyRegistrationCache.cs">
      <ExcludeFromStyleCop>true</ExcludeFromStyleCop>
    </Compile>
    <Compile Include="AxImp.cs" />
    <Compile Include="AxReference.cs">
      <ExcludeFromStyleCop>true</ExcludeFromStyleCop>
    </Compile>
    <Compile Include="AxTlbBaseReference.cs">
      <ExcludeFromStyleCop>true</ExcludeFromStyleCop>
    </Compile>
    <Compile Include="AxTlbBaseTask.cs" />
    <Compile Include="BootstrapperUtil\*.cs">
      <ExcludeFromStyleCop>true</ExcludeFromStyleCop>
    </Compile>
    <Compile Include="CodeTaskFactory.cs" />
    <Compile Include="ComDependencyWalker.cs">
      <ExcludeFromStyleCop>true</ExcludeFromStyleCop>
    </Compile>
    <Compile Include="ComReference.cs">
      <ExcludeFromStyleCop>true</ExcludeFromStyleCop>
    </Compile>
    <Compile Include="ComReferenceInfo.cs">
      <ExcludeFromStyleCop>true</ExcludeFromStyleCop>
    </Compile>
    <Compile Include="ComReferenceItemAttributes.cs">
      <ExcludeFromStyleCop>true</ExcludeFromStyleCop>
    </Compile>
    <Compile Include="ComReferenceResolutionException.cs">
      <ExcludeFromStyleCop>true</ExcludeFromStyleCop>
    </Compile>
    <Compile Include="ComReferenceTypes.cs">
      <ExcludeFromStyleCop>true</ExcludeFromStyleCop>
    </Compile>
    <Compile Include="ComReferenceWrapperInfo.cs">
      <ExcludeFromStyleCop>true</ExcludeFromStyleCop>
    </Compile>
    <Compile Include="Dependencies.cs">
      <ExcludeFromStyleCop>true</ExcludeFromStyleCop>
    </Compile>
    <Compile Include="DependencyFile.cs">
      <ExcludeFromStyleCop>true</ExcludeFromStyleCop>
    </Compile>
    <Compile Include="FindInvalidProjectReferences.cs" />
    <Compile Include="FormatUrl.cs" Condition="'$(MonoBuild)' != 'true'">
      <ExcludeFromStyleCop>true</ExcludeFromStyleCop>
    </Compile>
    <Compile Include="GenerateApplicationManifest.cs" Condition="'$(MonoBuild)' != 'true'">
      <ExcludeFromStyleCop>true</ExcludeFromStyleCop>
    </Compile>
    <Compile Include="GenerateBootstrapper.cs">
      <ExcludeFromStyleCop>true</ExcludeFromStyleCop>
    </Compile>
    <Compile Include="GenerateDeploymentManifest.cs" Condition="'$(MonoBuild)' != 'true'">
      <ExcludeFromStyleCop>true</ExcludeFromStyleCop>
    </Compile>
    <Compile Include="GenerateManifestBase.cs" Condition="'$(MonoBuild)' != 'true'">
      <ExcludeFromStyleCop>true</ExcludeFromStyleCop>
    </Compile>
    <Compile Include="GenerateTrustInfo.cs" Condition="'$(MonoBuild)' != 'true'">
      <ExcludeFromStyleCop>true</ExcludeFromStyleCop>
    </Compile>
    <Compile Include="GetAssemblyIdentity.cs">
      <ExcludeFromStyleCop>true</ExcludeFromStyleCop>
    </Compile>
    <Compile Include="GetFrameworkSDKPath.cs">
      <ExcludeFromStyleCop>true</ExcludeFromStyleCop>
    </Compile>
    <Compile Include="GetInstalledSDKLocations.cs" />
    <Compile Include="GetSDKReferenceFiles.cs" />
    <Compile Include="IComReferenceResolver.cs">
      <ExcludeFromStyleCop>true</ExcludeFromStyleCop>
    </Compile>
    <Compile Include="RCWForCurrentContext.cs" />
    <Compile Include="LC.cs" Condition="'$(MonoBuild)' != 'true'">
      <ExcludeFromStyleCop>true</ExcludeFromStyleCop>
    </Compile>
    <Compile Include="ManifestUtil\*.cs" Condition="'$(MonoBuild)' != 'true'">
      <ExcludeFromStyleCop>true</ExcludeFromStyleCop>
    </Compile>
    <Compile Include="PiaReference.cs">
      <ExcludeFromStyleCop>true</ExcludeFromStyleCop>
    </Compile>
    <Compile Include="RegisterAssembly.cs">
      <ExcludeFromStyleCop>true</ExcludeFromStyleCop>
    </Compile>
    <Compile Include="ResGen.cs" />
    <Compile Include="ResGenDependencies.cs">
      <ExcludeFromStyleCop>true</ExcludeFromStyleCop>
    </Compile>
    <Compile Include="ResolveComReference.cs">
      <ExcludeFromStyleCop>true</ExcludeFromStyleCop>
    </Compile>
    <Compile Include="ResolveComReferenceCache.cs">
      <ExcludeFromStyleCop>true</ExcludeFromStyleCop>
    </Compile>
    <Compile Include="ResolveManifestFiles.cs" Condition="'$(MonoBuild)' != 'true'">
      <ExcludeFromStyleCop>true</ExcludeFromStyleCop>
    </Compile>
    <Compile Include="ResolveNativeReference.cs" Condition="'$(MonoBuild)' != 'true'">
      <ExcludeFromStyleCop>true</ExcludeFromStyleCop>
    </Compile>
    <Compile Include="ResolveNonMSBuildProjectOutput.cs">
      <ExcludeFromStyleCop>true</ExcludeFromStyleCop>
    </Compile>
    <Compile Include="ResolveSDKReference.cs" />
    <Compile Include="SdkToolsPathUtility.cs" />
    <Compile Include="RequiresFramework35SP1Assembly.cs" Condition="'$(MonoBuild)' != 'true'">
      <ExcludeFromStyleCop>true</ExcludeFromStyleCop>
    </Compile>
    <Compile Include="SGen.cs">
      <ExcludeFromStyleCop>true</ExcludeFromStyleCop>
    </Compile>
    <Compile Include="SignFile.cs" Condition="'$(MonoBuild)' != 'true'">
      <ExcludeFromStyleCop>true</ExcludeFromStyleCop>
    </Compile>
    <Compile Include="StateFileBase.cs">
      <ExcludeFromStyleCop>true</ExcludeFromStyleCop>
    </Compile>
    <Compile Include="system.design\stronglytypedresourcebuilder.cs">
      <ExcludeFromStyleCop>true</ExcludeFromStyleCop>
    </Compile>
    <Compile Include="StrongNameException.cs">
      <ExcludeFromStyleCop>true</ExcludeFromStyleCop>
    </Compile>
    <Compile Include="StrongNameUtils.cs">
      <ExcludeFromStyleCop>true</ExcludeFromStyleCop>
    </Compile>
    <Compile Include="System.Design.cs" />
    <Compile Include="SystemState.cs">
      <ExcludeFromStyleCop>true</ExcludeFromStyleCop>
    </Compile>
    <Compile Include="TlbImp.cs" />
    <Compile Include="TlbReference.cs">
      <ExcludeFromStyleCop>true</ExcludeFromStyleCop>
    </Compile>
    <Compile Include="UnregisterAssembly.cs">
      <ExcludeFromStyleCop>true</ExcludeFromStyleCop>
    </Compile>
    <Compile Include="UpdateManifest.cs" Condition="'$(MonoBuild)' != 'true'">
      <ExcludeFromStyleCop>true</ExcludeFromStyleCop>
    </Compile>
    <Compile Include="WinMDExp.cs" />
  </ItemGroup>
  <ItemGroup Condition="'$(FeatureXamlTypes)' == 'true'">
    <Compile Include="XamlTaskFactory\CommandLineGenerator.cs" />
    <Compile Include="XamlTaskFactory\CommandLineToolSwitch.cs" />
    <Compile Include="XamlTaskFactory\RelationsParser.cs">
      <ExcludeFromStyleCop>true</ExcludeFromStyleCop>
    </Compile>
    <Compile Include="XamlTaskFactory\Property.cs" />
    <Compile Include="XamlTaskFactory\TaskGenerator.cs">
      <ExcludeFromStyleCop>true</ExcludeFromStyleCop>
    </Compile>
    <Compile Include="XamlTaskFactory\TaskParser.cs" />
    <Compile Include="XamlTaskFactory\XamlDataDrivenToolTask.cs">
      <ExcludeFromStyleCop>true</ExcludeFromStyleCop>
    </Compile>
    <Compile Include="XamlTaskFactory\XamlTaskFactory.cs" />
  </ItemGroup>
  <ItemGroup Condition="$(TargetFrameworkIdentifier) == '.NETFramework'">
    <Compile Include="XmlPeek.cs" />
    <Compile Include="XmlPoke.cs" />
    <Compile Include="XslTransformation.cs" />

    <!-- Shim targets only work when the destination targets are installed. -->
    <Content Include="Microsoft.Data.Entity.targets">
      <CopyToOutputDirectory>PreserveNewest</CopyToOutputDirectory>
      <SubType>Designer</SubType>
    </Content>
<<<<<<< HEAD
    <Content Include="Microsoft.ServiceModel.targets">
=======
    <Content Include="Microsoft.Common.CrossTargeting.targets">
      <CopyToOutputDirectory>PreserveNewest</CopyToOutputDirectory>
      <SubType>Designer</SubType>
    </Content>
    <Content Include="Microsoft.Common.targets">
>>>>>>> 82f27879
      <CopyToOutputDirectory>PreserveNewest</CopyToOutputDirectory>
    </Content>
    <Content Include="Microsoft.WinFx.targets">
      <CopyToOutputDirectory>PreserveNewest</CopyToOutputDirectory>
    </Content>
    <Content Include="Microsoft.WorkflowBuildExtensions.targets">
      <CopyToOutputDirectory>PreserveNewest</CopyToOutputDirectory>
    </Content>
    <Content Include="Microsoft.Xaml.targets">
      <CopyToOutputDirectory>PreserveNewest</CopyToOutputDirectory>
    </Content>
    <Content Include="Workflow.targets">
      <CopyToOutputDirectory>PreserveNewest</CopyToOutputDirectory>
    </Content>
    <Content Include="Workflow.VisualBasic.targets">
      <CopyToOutputDirectory>PreserveNewest</CopyToOutputDirectory>
    </Content>
  </ItemGroup>
  <ItemGroup>
    <Content Include="Microsoft.Common.CurrentVersion.targets">
      <CopyToOutputDirectory>PreserveNewest</CopyToOutputDirectory>
    </Content>
    <Content Include="Microsoft.Common.CrossTargeting.targets">
      <CopyToOutputDirectory>PreserveNewest</CopyToOutputDirectory>
      <SubType>Designer</SubType>
    </Content>
    <Content Include="Microsoft.Common.targets">
      <CopyToOutputDirectory>PreserveNewest</CopyToOutputDirectory>
    </Content>
    <Content Include="Microsoft.CSharp.CurrentVersion.targets">
      <CopyToOutputDirectory>PreserveNewest</CopyToOutputDirectory>
    </Content>
    <Content Include="Microsoft.CSharp.targets">
      <CopyToOutputDirectory>PreserveNewest</CopyToOutputDirectory>
    </Content>
    <Content Include="Microsoft.NETFramework.CurrentVersion.targets">
      <CopyToOutputDirectory>PreserveNewest</CopyToOutputDirectory>
    </Content>
    <Content Include="Microsoft.NETFramework.targets">
      <CopyToOutputDirectory>PreserveNewest</CopyToOutputDirectory>
    </Content>
    <Content Include="Microsoft.VisualBasic.CurrentVersion.targets">
      <CopyToOutputDirectory>PreserveNewest</CopyToOutputDirectory>
    </Content>
    <Content Include="Microsoft.VisualBasic.targets">
      <CopyToOutputDirectory>PreserveNewest</CopyToOutputDirectory>
    </Content>
    <Content Include="Microsoft.Common.overridetasks">
      <CopyToOutputDirectory>Always</CopyToOutputDirectory>
      <SubType>Designer</SubType>
    </Content>
    <Content Include="Microsoft.Common.props">
      <CopyToOutputDirectory>PreserveNewest</CopyToOutputDirectory>
    </Content>
    <Content Include="Microsoft.Common.tasks">
      <CopyToOutputDirectory>PreserveNewest</CopyToOutputDirectory>
    </Content>
    <Content Include="Microsoft.NETFramework.CurrentVersion.props">
      <CopyToOutputDirectory>PreserveNewest</CopyToOutputDirectory>
    </Content>
    <Content Include="Microsoft.NETFramework.props">
      <CopyToOutputDirectory>PreserveNewest</CopyToOutputDirectory>
    </Content>
    <Content Include="Microsoft.VisualStudioVersion.v11.Common.props">
      <CopyToOutputDirectory>PreserveNewest</CopyToOutputDirectory>
    </Content>
    <Content Include="Microsoft.VisualStudioVersion.v12.Common.props">
      <CopyToOutputDirectory>PreserveNewest</CopyToOutputDirectory>
    </Content>
    <Content Include="Microsoft.VisualStudioVersion.v14.Common.props">
      <CopyToOutputDirectory>PreserveNewest</CopyToOutputDirectory>
    </Content>
    <Content Include="Microsoft.VisualStudioVersion.v15.Common.props">
      <CopyToOutputDirectory>PreserveNewest</CopyToOutputDirectory>
    </Content>
    <!-- Resource Files -->
    <EmbeddedResource Include="Resources\Strings.resx">
      <LogicalName>$(AssemblyName).Strings.resources</LogicalName>
      <SubType>Designer</SubType>
    </EmbeddedResource>
    <EmbeddedResource Include="..\Shared\Resources\Strings.shared.resx">
      <Link>Resources\Strings.shared.resx</Link>
      <SubType>Designer</SubType>
      <LogicalName>$(AssemblyName).Strings.shared.resources</LogicalName>
    </EmbeddedResource>
    <EmbeddedResource Include="ManifestUtil\Resources\Strings.ManifestUtilities.resx">
      <LogicalName>$(AssemblyName).Strings.ManifestUtilities.resources</LogicalName>
      <SubType>Designer</SubType>
    </EmbeddedResource>
    <!-- Other Source Files -->
    <EmbeddedResource Include="ManifestUtil\manifest.xml">
      <LogicalName>Microsoft.Build.Tasks.Deployment.ManifestUtilities.manifest.xml</LogicalName>
    </EmbeddedResource>
    <EmbeddedResource Include="ManifestUtil\merge.xsl">
      <LogicalName>Microsoft.Build.Tasks.Deployment.ManifestUtilities.merge.xsl</LogicalName>
    </EmbeddedResource>
    <EmbeddedResource Include="ManifestUtil\read2.xsl">
      <LogicalName>Microsoft.Build.Tasks.Deployment.ManifestUtilities.read2.xsl</LogicalName>
    </EmbeddedResource>
    <EmbeddedResource Include="ManifestUtil\trustinfo2.xsl">
      <LogicalName>Microsoft.Build.Tasks.Deployment.ManifestUtilities.trustinfo2.xsl</LogicalName>
    </EmbeddedResource>
    <EmbeddedResource Include="ManifestUtil\write2.xsl">
      <LogicalName>Microsoft.Build.Tasks.Deployment.ManifestUtilities.write2.xsl</LogicalName>
      <SubType>Designer</SubType>
    </EmbeddedResource>
    <EmbeddedResource Include="ManifestUtil\write3.xsl">
      <LogicalName>Microsoft.Build.Tasks.Deployment.ManifestUtilities.write3.xsl</LogicalName>
      <SubType>Designer</SubType>
    </EmbeddedResource>
    <EmbeddedResource Include="BootstrapperUtil\xmltoconfig.xsl">
      <LogicalName>Microsoft.Build.Tasks.Deployment.Bootstrapper.xmltoconfig.xsl</LogicalName>
    </EmbeddedResource>
    <TextStringResource Include="system.design\System.Design.txt">
      <ResFile>System.Design</ResFile>
      <Sealed>true</Sealed>
      <Visibility>internal</Visibility>
      <GenerateResource>true</GenerateResource>
      <FullClassName>Microsoft.Build.Tasks.SR</FullClassName>
      <LogicalName>System.Design.resources</LogicalName>
      <ExcludeFromStyleCop>true</ExcludeFromStyleCop>
    </TextStringResource>
    <!-- Files to copy -->
    <DataFile Include="Microsoft.Common.targets">
      <SubType>Designer</SubType>
    </DataFile>
    <DataFile Include="Microsoft.Common.CurrentVersion.targets">
      <SubType>Designer</SubType>
    </DataFile>
    <DataFile Include="Microsoft.Common.CrossTargeting.targets">
      <SubType>Designer</SubType>
    </DataFile>
    <DataFile Include="Microsoft.NETFramework.targets" />
    <DataFile Include="Microsoft.NETFramework.CurrentVersion.targets" />
    <DataFile Include="Microsoft.NETFramework.props">
      <SubType>Designer</SubType>
    </DataFile>
    <DataFile Include="Microsoft.NETFramework.CurrentVersion.props">
      <SubType>Designer</SubType>
    </DataFile>
    <DataFile Include="Microsoft.CSharp.targets" />
    <DataFile Include="Microsoft.CSharp.CurrentVersion.targets" />
    <DataFile Include="Microsoft.VisualBasic.targets" />
    <DataFile Include="Microsoft.VisualBasic.CurrentVersion.targets" />
    <CopyFile Include="@(DataFile)">
      <DestFolder>$(SuiteBinPath)</DestFolder>
    </CopyFile>
    <CopyFile Include="Microsoft.VisualStudioVersion.v$(VsMajorVersion).Common.props">
      <DestFolder>$(AssetCompatPropsDir)</DestFolder>
    </CopyFile>
    <DataFile Include="Microsoft.Data.Entity.targets" />
    <DataFile Include="Microsoft.ServiceModel.targets" />
    <DataFile Include="Microsoft.WinFx.targets" />
    <DataFile Include="Microsoft.WorkflowBuildExtensions.targets" />
    <DataFile Include="Microsoft.Xaml.targets" />
    <DataFile Include="Workflow.targets" />
    <DataFile Include="Workflow.VisualBasic.targets" />
    <!-- CPS Xaml Rules-->
    <CopyFile Include="XamlRules\Content.xaml">
      <DestFolder>$(XamlRulesOutputDir)</DestFolder>
    </CopyFile>
    <CopyFile Include="XamlRules\CSharp.BrowseObject.xaml">
      <DestFolder>$(XamlRulesOutputDir)</DestFolder>
    </CopyFile>
    <CopyFile Include="XamlRules\CSharp.ProjectItemsSchema.xaml">
      <DestFolder>$(XamlRulesOutputDir)</DestFolder>
    </CopyFile>
    <CopyFile Include="XamlRules\CSharp.xaml">
      <DestFolder>$(XamlRulesOutputDir)</DestFolder>
    </CopyFile>
    <CopyFile Include="XamlRules\Debugger_General.xaml">
      <DestFolder>$(XamlRulesOutputDir)</DestFolder>
    </CopyFile>
    <CopyFile Include="XamlRules\Folder.xaml">
      <DestFolder>$(XamlRulesOutputDir)</DestFolder>
    </CopyFile>
    <CopyFile Include="XamlRules\SpecialFolder.xaml">
      <DestFolder>$(XamlRulesOutputDir)</DestFolder>
    </CopyFile>
    <CopyFile Include="XamlRules\General.BrowseObject.xaml">
      <DestFolder>$(XamlRulesOutputDir)</DestFolder>
    </CopyFile>
    <CopyFile Include="XamlRules\General.xaml">
      <DestFolder>$(XamlRulesOutputDir)</DestFolder>
    </CopyFile>
    <CopyFile Include="XamlRules\General_File.xaml">
      <DestFolder>$(XamlRulesOutputDir)</DestFolder>
    </CopyFile>
    <CopyFile Include="XamlRules\None.xaml">
      <DestFolder>$(XamlRulesOutputDir)</DestFolder>
    </CopyFile>
    <CopyFile Include="XamlRules\ProjectItemsSchema.xaml">
      <DestFolder>$(XamlRulesOutputDir)</DestFolder>
    </CopyFile>
    <CopyFile Include="XamlRules\Scc.xaml">
      <DestFolder>$(XamlRulesOutputDir)</DestFolder>
    </CopyFile>
    <CopyFile Include="XamlRules\SubProject.xaml">
      <DestFolder>$(XamlRulesOutputDir)</DestFolder>
    </CopyFile>
    <CopyFile Include="XamlRules\AssemblyReference.xaml">
      <DestFolder>$(XamlRulesOutputDir)</DestFolder>
    </CopyFile>
    <CopyFile Include="XamlRules\ResolvedAssemblyReference.xaml">
      <DestFolder>$(XamlRulesOutputDir)</DestFolder>
    </CopyFile>
    <CopyFile Include="XamlRules\comreference.xaml">
      <DestFolder>$(XamlRulesOutputDir)</DestFolder>
    </CopyFile>
    <CopyFile Include="XamlRules\ResolvedCOMReference.xaml">
      <DestFolder>$(XamlRulesOutputDir)</DestFolder>
    </CopyFile>
    <CopyFile Include="XamlRules\projectreference.xaml">
      <DestFolder>$(XamlRulesOutputDir)</DestFolder>
    </CopyFile>
    <CopyFile Include="XamlRules\ResolvedProjectReference.xaml">
      <DestFolder>$(XamlRulesOutputDir)</DestFolder>
    </CopyFile>
    <CopyFile Include="XamlRules\EmbeddedResource.xaml">
      <DestFolder>$(XamlRulesOutputDir)</DestFolder>
    </CopyFile>
    <CopyFile Include="XamlRules\VisualBasic.BrowseObject.xaml">
      <DestFolder>$(XamlRulesOutputDir)</DestFolder>
    </CopyFile>
    <CopyFile Include="XamlRules\VisualBasic.ProjectItemsSchema.xaml">
      <DestFolder>$(XamlRulesOutputDir)</DestFolder>
    </CopyFile>
    <CopyFile Include="XamlRules\VisualBasic.xaml">
      <DestFolder>$(XamlRulesOutputDir)</DestFolder>
    </CopyFile>
  </ItemGroup>
  <!-- ==========================================================================================-->
  <!-- Assemblies Files we depend on -->
  <!-- For perf, do not add more references (that will be loaded in common scenarios) without good reason -->
  <!-- ==========================================================================================-->
  <ItemGroup Condition="'$(NetCoreBuild)' != 'true'">
    <Reference Include="Microsoft.Build.Tasks.CodeAnalysis">
      <HintPath>$(CompilerToolsDir)\Microsoft.Build.Tasks.CodeAnalysis.dll</HintPath>
    </Reference>
    <Reference Include="System" />
    <Reference Include="System.Core" />
    <Reference Include="System.Reflection" />
    <Reference Include="System.Runtime.Serialization" />
    <!-- Needed by GenerateResource's ResXResourceReader: UNDONE: When CLR has moved this type to improve layering, remove this reference -->
    <Reference Include="System.Windows.Forms" />
    <Reference Include="System.Security" />
    <Reference Include="System.Xml" />
    <Reference Include="System.Xml.Linq" />
    <!-- Needed by Xaml Task Factory -->
    <Reference Include="System.Xaml" />
  </ItemGroup>
  <!-- ==========================================================================================-->
  <ItemGroup>
    <ProjectReference Include="..\Utilities\Microsoft.Build.Utilities.csproj">
      <Project>{828566EE-6F6A-4EF4-98B0-513F7DF9C628}</Project>
      <Name>Microsoft.Build.Utilities</Name>
    </ProjectReference>
    <ProjectReference Include="..\Framework\Microsoft.Build.Framework.csproj">
      <Project>{571F09DB-A81A-4444-945C-6F7B530054CD}</Project>
      <Name>Microsoft.Build.Framework</Name>
    </ProjectReference>
  </ItemGroup>
  <ItemGroup>
    <None Include="project.json" />
  </ItemGroup>
<<<<<<< HEAD
  <Import Project="..\dir.targets" />
=======
  <ItemGroup>
    <FilesToSign Include="$(OutDir)\$(AssemblyName)$(TargetExt)">
      <Authenticode>Microsoft</Authenticode>
      <StrongName>StrongName</StrongName>
    </FilesToSign>
  </ItemGroup>
  <Import Project="$([MSBuild]::GetDirectoryNameOfFileAbove($(MSBuildThisFileDirectory), dir.targets))\dir.targets" />
>>>>>>> 82f27879
</Project><|MERGE_RESOLUTION|>--- conflicted
+++ resolved
@@ -699,15 +699,11 @@
       <CopyToOutputDirectory>PreserveNewest</CopyToOutputDirectory>
       <SubType>Designer</SubType>
     </Content>
-<<<<<<< HEAD
+    <Content Include="Microsoft.Common.CrossTargeting.targets">
+      <CopyToOutputDirectory>PreserveNewest</CopyToOutputDirectory>
+      <SubType>Designer</SubType>
+    </Content>
     <Content Include="Microsoft.ServiceModel.targets">
-=======
-    <Content Include="Microsoft.Common.CrossTargeting.targets">
-      <CopyToOutputDirectory>PreserveNewest</CopyToOutputDirectory>
-      <SubType>Designer</SubType>
-    </Content>
-    <Content Include="Microsoft.Common.targets">
->>>>>>> 82f27879
       <CopyToOutputDirectory>PreserveNewest</CopyToOutputDirectory>
     </Content>
     <Content Include="Microsoft.WinFx.targets">
@@ -973,15 +969,11 @@
   <ItemGroup>
     <None Include="project.json" />
   </ItemGroup>
-<<<<<<< HEAD
-  <Import Project="..\dir.targets" />
-=======
   <ItemGroup>
     <FilesToSign Include="$(OutDir)\$(AssemblyName)$(TargetExt)">
       <Authenticode>Microsoft</Authenticode>
       <StrongName>StrongName</StrongName>
     </FilesToSign>
   </ItemGroup>
-  <Import Project="$([MSBuild]::GetDirectoryNameOfFileAbove($(MSBuildThisFileDirectory), dir.targets))\dir.targets" />
->>>>>>> 82f27879
+  <Import Project="..\dir.targets" />
 </Project>