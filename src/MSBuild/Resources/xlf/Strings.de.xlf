﻿<?xml version="1.0" encoding="utf-8"?>
<xliff xmlns="urn:oasis:names:tc:xliff:document:1.2" xmlns:xsi="http://www.w3.org/2001/XMLSchema-instance" version="1.2" xsi:schemaLocation="urn:oasis:names:tc:xliff:document:1.2 xliff-core-1.2-transitional.xsd">
  <file datatype="xml" source-language="en" target-language="de" original="../Strings.resx">
    <body>
      <trans-unit id="AmbiguousProjectError">
        <source>MSBUILD : error MSB1011: Specify which project or solution file to use because this folder contains more than one project or solution file.</source>
        <target state="translated">MSBUILD : error MSB1011: Geben Sie an, welches Projekt oder welche Projektmappendatei verwendet werden soll, da dieser Ordner mehrere Projekte oder Projektmappendateien enthält.</target>
        <note>{StrBegin="MSBUILD : error MSB1011: "}UE: If no project or solution file is explicitly specified on the MSBuild.exe command-line, then the engine searches for a
      project or solution file in the current directory by looking for *.*PROJ and *.SLN. If more than one file is found that matches this wildcard, we
      fire this error.
      LOCALIZATION: The prefix "MSBUILD : error MSBxxxx:" should not be localized.</note>
      </trans-unit>
      <trans-unit id="ConfigurationFailurePrefixNoErrorCode">
        <source>MSBUILD : Configuration error {0}: {1}</source>
        <target state="translated">MSBUILD : configuration error {0}: {1}</target>
        <note>{SubString="Configuration"}UE: This prefixes any error from reading the toolset definitions in msbuild.exe.config or the registry.
      There's no error code because one was included in the error message.
      LOCALIZATION: The word "Configuration" should be localized, the words "MSBuild" and "error" should NOT be localized.
    </note>
      </trans-unit>
      <trans-unit id="CannotAutoDisableAutoResponseFile">
        <source>MSBUILD : error MSB1027: The /noautoresponse switch cannot be specified in the MSBuild.rsp auto-response file, nor in any response file that is referenced by the auto-response file.</source>
        <target state="translated">MSBUILD : error MSB1027: Der Schalter /noautoresponse kann weder in der automatischen Antwortdatei MSBuild.rsp noch in einer anderen Antwortdatei, auf die die automatische Antwortdatei verweist, verwendet werden.</target>
        <note>{StrBegin="MSBUILD : error MSB1027: "}LOCALIZATION: The prefix "MSBUILD : error MSBxxxx:", "/noautoresponse" and "MSBuild.rsp" should not be localized.</note>
      </trans-unit>
      <trans-unit id="CopyrightMessage">
        <source>Microsoft (R) Build Engine version {0} for {1}
Copyright (C) Microsoft Corporation. All rights reserved.
</source>
        <target state="translated">Microsoft (R)-Buildmodul, Version {0} für {1}
Copyright (C) Microsoft Corporation. Alle Rechte vorbehalten.
</target>
        <note>LOCALIZATION: {0} contains the DLL version number. {1} contains the name of a runtime, like ".NET Framework", ".NET Core", or "Mono"</note>
      </trans-unit>
      <trans-unit id="DuplicateProjectSwitchError">
        <source>MSBUILD : error MSB1008: Only one project can be specified.</source>
        <target state="translated">MSBUILD : error MSB1008: Es darf nur ein Projekt angegeben werden.</target>
        <note>{StrBegin="MSBUILD : error MSB1008: "}UE: This happens if the user does something like "msbuild.exe myapp.proj myapp2.proj". This is not allowed.
    MSBuild.exe will only build a single project. The help topic may link to an article about how to author an MSBuild project
    that itself launches MSBuild on a number of other projects.
    LOCALIZATION: The prefix "MSBUILD : error MSBxxxx:" should not be localized.</note>
      </trans-unit>
      <trans-unit id="FatalError">
        <source>MSBUILD : error MSB1025: An internal failure occurred while running MSBuild.</source>
        <target state="translated">MSBUILD : error MSB1025: Interner Fehler beim Ausführen von MSBuild.</target>
        <note>{StrBegin="MSBUILD : error MSB1025: "}UE: This message is shown when the application has to terminate either because of a bug in the code, or because some
      FX/CLR method threw an unexpected exception.
      LOCALIZATION: The prefix "MSBUILD : error MSBxxxx:" and "MSBuild" should not be localized.</note>
      </trans-unit>
      <trans-unit id="HelpMessage_1_Syntax">
        <source>Syntax:              MSBuild.exe [options] [project file | directory]
</source>
        <target state="translated">Syntax:              MSBuild.exe [Optionen] [Projektdatei | Verzeichnis]
</target>
        <note>
      LOCALIZATION: The following should not be localized:
      1) "MSBuild", "MSBuild.exe" and "MSBuild.rsp"
      2) the string "proj" that describes the extension we look for
      3) all switch names and their short forms e.g. /property, or /p
      4) all verbosity levels and their short forms e.g. quiet, or q
      LOCALIZATION: None of the lines should be longer than a standard width console window, eg 80 chars.
    </note>
      </trans-unit>
      <trans-unit id="HelpMessage_2_Description">
        <source>Description:         Builds the specified targets in the project file. If
                     a project file is not specified, MSBuild searches the
                     current working directory for a file that has a file
                     extension that ends in "proj" and uses that file.  If
                     a directory is specified, MSBuild searches that
                     directory for a project file.
</source>
        <target state="translated">Beschreibung:         Erstellt die angegebenen Ziele in der Projektdatei. Wenn
                     keine Projektdatei angegeben ist, wird das aktuelle Arbeitsverzeichnis
                     von MSBuild nach einer Datei durchsucht, die eine Dateierweiterung
                     besitzt, die auf "proj" endet. Diese Datei wird dann verwendet. Wenn
                     ein Verzeichnis angegeben ist, sucht MSBuild in diesem Verzeichnis
                     nach einer Projektdatei.
</target>
        <note>
      LOCALIZATION: The following should not be localized:
      1) "MSBuild", "MSBuild.exe" and "MSBuild.rsp"
      2) the string "proj" that describes the extension we look for
      3) all switch names and their short forms e.g. /property, or /p
      4) all verbosity levels and their short forms e.g. quiet, or q
      LOCALIZATION: None of the lines should be longer than a standard width console window, eg 80 chars.
    </note>
      </trans-unit>
      <trans-unit id="HelpMessage_3_SwitchesHeader">
        <source>Switches:
</source>
        <target state="translated">Schalter:
</target>
        <note>
      LOCALIZATION: The following should not be localized:
      1) "MSBuild", "MSBuild.exe" and "MSBuild.rsp"
      2) the string "proj" that describes the extension we look for
      3) all switch names and their short forms e.g. /property, or /p
      4) all verbosity levels and their short forms e.g. quiet, or q
      LOCALIZATION: None of the lines should be longer than a standard width console window, eg 80 chars.
    </note>
      </trans-unit>
      <trans-unit id="HelpMessage_4_HelpSwitch">
        <source>  /help              Display this usage message. (Short form: /? or /h)
</source>
        <target state="translated">  /help              Zeigt diese Syntaxmeldung an. (Kurzform: /? oder /h)
</target>
        <note>
      LOCALIZATION: The following should not be localized:
      1) "MSBuild", "MSBuild.exe" and "MSBuild.rsp"
      2) the string "proj" that describes the extension we look for
      3) all switch names and their short forms e.g. /property, or /p
      4) all verbosity levels and their short forms e.g. quiet, or q
      LOCALIZATION: None of the lines should be longer than a standard width console window, eg 80 chars.
    </note>
      </trans-unit>
      <trans-unit id="HelpMessage_5_NoLogoSwitch">
        <source>  /nologo            Do not display the startup banner and copyright message.
</source>
        <target state="translated">  /nologo            Zeigt kein Startbanner und keine Copyrightmeldung an.
</target>
        <note>
      LOCALIZATION: The following should not be localized:
      1) "MSBuild", "MSBuild.exe" and "MSBuild.rsp"
      2) the string "proj" that describes the extension we look for
      3) all switch names and their short forms e.g. /property, or /p
      4) all verbosity levels and their short forms e.g. quiet, or q
      LOCALIZATION: None of the lines should be longer than a standard width console window, eg 80 chars.
    </note>
      </trans-unit>
      <trans-unit id="HelpMessage_6_VersionSwitch">
        <source>  /version           Display version information only. (Short form: /ver)
</source>
        <target state="translated">  /version           Zeigt nur Versionsinformationen an. (Kurzform: /ver)
</target>
        <note>
      LOCALIZATION: The following should not be localized:
      1) "MSBuild", "MSBuild.exe" and "MSBuild.rsp"
      2) the string "proj" that describes the extension we look for
      3) all switch names and their short forms e.g. /property, or /p
      4) all verbosity levels and their short forms e.g. quiet, or q
      LOCALIZATION: None of the lines should be longer than a standard width console window, eg 80 chars.
    </note>
      </trans-unit>
      <trans-unit id="HelpMessage_7_ResponseFile">
        <source>  @&lt;file&gt;            Insert command-line settings from a text file. To specify
                     multiple response files, specify each response file
                     separately.

                     Any response files named "msbuild.rsp" are automatically
                     consumed from the following locations:
                     (1) the directory of msbuild.exe
                     (2) the directory of the first project or solution built
</source>
        <target state="translated">  @&lt;Datei&gt;            Fügt Befehlszeileneinstellungen aus einer Textdatei ein. Um mehrere
                     Antwortdateien anzugeben, geben Sie jede Antwortdatei
                     gesondert an.
                     
                     Alle Antwortdateien mit dem Name "msbuild.rsp" werden automatisch
                     in den folgenden Speicherorten verwendet:
                     (1) Verzeichnis von "msbuild.exe"
                     (2) Verzeichnis des ersten erstellten Projekts oder Projektmappe
</target>
        <note>
      LOCALIZATION: The following should not be localized:
      1) "MSBuild", "MSBuild.exe" and "MSBuild.rsp"
      2) the string "proj" that describes the extension we look for
      3) all switch names and their short forms e.g. /property, or /p
      4) all verbosity levels and their short forms e.g. quiet, or q
      LOCALIZATION: None of the lines should be longer than a standard width console window, eg 80 chars.
    </note>
      </trans-unit>
      <trans-unit id="HelpMessage_8_NoAutoResponseSwitch">
        <source>  /noautoresponse    Do not auto-include any MSBuild.rsp files. (Short form:
                     /noautorsp)
</source>
        <target state="translated">  /noautoresponse    Schließt "MSBuild.rsp"-Dateien nicht automatisch ein. (Kurzform:
                     /noautorsp)
</target>
        <note>
      LOCALIZATION: The following should not be localized:
      1) "MSBuild", "MSBuild.exe" and "MSBuild.rsp"
      2) the string "proj" that describes the extension we look for
      3) all switch names and their short forms e.g. /property, or /p
      4) all verbosity levels and their short forms e.g. quiet, or q
      LOCALIZATION: None of the lines should be longer than a standard width console window, eg 80 chars.
    </note>
      </trans-unit>
      <trans-unit id="HelpMessage_9_TargetSwitch">
        <source>  /target:&lt;targets&gt;  Build these targets in this project. Use a semicolon or a
                     comma to separate multiple targets, or specify each
                     target separately. (Short form: /t)
                     Example:
                       /target:Resources;Compile
</source>
        <target state="translated">  /target:&lt;Ziele&gt;  Erstellt diese Ziele in diesem Projekt. Mehrere Ziele werden durch ein Semikolon
                     oder Komma voneinander getrennt. Alternativ kann jedes Ziel gesondert
                     angegeben werden. (Kurzform: /t)
                     Beispiel:
                       /target:Resources; Compile
</target>
        <note>
      LOCALIZATION: The following should not be localized:
      1) "MSBuild", "MSBuild.exe" and "MSBuild.rsp"
      2) the string "proj" that describes the extension we look for
      3) all switch names and their short forms e.g. /property, or /p
      4) all verbosity levels and their short forms e.g. quiet, or q
      LOCALIZATION: None of the lines should be longer than a standard width console window, eg 80 chars.
    </note>
      </trans-unit>
      <trans-unit id="HelpMessage_10_PropertySwitch">
        <source>  /property:&lt;n&gt;=&lt;v&gt;  Set or override these project-level properties. &lt;n&gt; is
                     the property name, and &lt;v&gt; is the property value. Use a
                     semicolon or a comma to separate multiple properties, or
                     specify each property separately. (Short form: /p)
                     Example:
                       /property:WarningLevel=2;OutDir=bin\Debug\
</source>
        <target state="translated">  /property:&lt;n&gt;=&lt;v&gt;  Legt diese Eigenschaften auf Projektebene fest
                     oder überschreibt sie. &lt;n&gt; ist der Eigenschaftenname, und &lt; v&gt; ist der Eigenschaftenwert.
                     Mehrere Eigenschaften werden durch ein Semikolon oder Komma getrennt.
                     Alternativ kann jede Eigenschaft gesondert angegeben werden. (Kurzform: /p)
                     Beispiel:
                       /property:WarningLevel=2;OutDir=bin\Debug\
</target>
        <note>
      LOCALIZATION: The following should not be localized:
      1) "MSBuild", "MSBuild.exe" and "MSBuild.rsp"
      2) the string "proj" that describes the extension we look for
      3) all switch names and their short forms e.g. /property, or /p
      4) all verbosity levels and their short forms e.g. quiet, or q
      LOCALIZATION: None of the lines should be longer than a standard width console window, eg 80 chars.
    </note>
      </trans-unit>
      <trans-unit id="HelpMessage_11_LoggerSwitch">
        <source>  /logger:&lt;logger&gt;   Use this logger to log events from MSBuild. To specify
                     multiple loggers, specify each logger separately.
                     The &lt;logger&gt; syntax is:
                       [&lt;logger class&gt;,]&lt;logger assembly&gt;[;&lt;logger parameters&gt;]
                     The &lt;logger class&gt; syntax is:
                       [&lt;partial or full namespace&gt;.]&lt;logger class name&gt;
                     The &lt;logger assembly&gt; syntax is:
                       {&lt;assembly name&gt;[,&lt;strong name&gt;] | &lt;assembly file&gt;}
                     The &lt;logger parameters&gt; are optional, and are passed
                     to the logger exactly as you typed them. (Short form: /l)
                     Examples:
                       /logger:XMLLogger,MyLogger,Version=1.0.2,Culture=neutral
                       /logger:XMLLogger,C:\Loggers\MyLogger.dll;OutputAsHTML
</source>
        <target state="translated">  /logger:&lt;Protokollierung&gt;   Mithilfe dieser Protokollierung werden Ereignisse von MSBuild protokolliert. Um mehrere Protokollierungen anzugeben,
                     wird jede Protokollierung gesondert angegeben.
                     Die Syntax für die &lt;Protokollierung&gt; lautet:
                       [&lt;Protokollierungsklasse&gt;,]&lt;Protokollierungsassembly&gt;[;&lt;Protokollierungsparameter&gt;]
                     Die Syntax für die &lt;Protokollierungsklasse&gt; lautet:
                       [&lt;Teilweiser oder vollständiger Namespace&gt;]&lt;Name der Protokollierungsklasse&gt;
                     Die Syntax für die &lt;Protokollierungsassembly&gt; lautet:
                       {&lt; Assemblyname&gt;[,&lt;Starker Name&gt;] | &lt;Assemblydatei&gt;}
                     Die &lt;Protokollierungsparameter&gt; sind optional und werden genau
                     so an die Protokollierung übergeben, wie sie eingegeben wurden. (Kurzform: /l)
                     Beispiele:
                       /logger:XMLLogger,MyLogger,Version=1.0.2,Culture=neutral
                       /logger:XMLLogger,C:\Loggers\MyLogger.dll;OutputAsHTML
</target>
        <note>
      LOCALIZATION: The following should not be localized:
      1) "MSBuild", "MSBuild.exe" and "MSBuild.rsp"
      2) the string "proj" that describes the extension we look for
      3) all switch names and their short forms e.g. /property, or /p
      4) all verbosity levels and their short forms e.g. quiet, or q
      LOCALIZATION: None of the lines should be longer than a standard width console window, eg 80 chars.
    </note>
      </trans-unit>
      <trans-unit id="HelpMessage_12_VerbositySwitch">
        <source>  /verbosity:&lt;level&gt; Display this amount of information in the event log.
                     The available verbosity levels are: q[uiet], m[inimal],
                     n[ormal], d[etailed], and diag[nostic]. (Short form: /v)
                     Example:
                       /verbosity:quiet
</source>
        <target state="translated">  /verbosity:&lt;Grad&gt; Zeigt diesen Grad von Informationen im Ereignisprotokoll an.
                     Folgende Ausführlichkeitsgrade sind verfügbar: q[uiet], m[inimal],
                     n[ormal], d[etailed] und diag[nostic]. (Kurzform: /v)
                     Beispiel:
                       /verbosity:quiet
</target>
        <note>
      LOCALIZATION: The following should not be localized:
      1) "MSBuild", "MSBuild.exe" and "MSBuild.rsp"
      2) the string "proj" that describes the extension we look for
      3) all switch names and their short forms e.g. /property, or /p
      4) all verbosity levels and their short forms e.g. quiet, or q
      LOCALIZATION: None of the lines should be longer than a standard width console window, eg 80 chars.
    </note>
      </trans-unit>
      <trans-unit id="HelpMessage_13_ConsoleLoggerParametersSwitch">
        <source>  /consoleloggerparameters:&lt;parameters&gt;
                     Parameters to console logger. (Short form: /clp)
                     The available parameters are:
                        PerformanceSummary--Show time spent in tasks, targets
                            and projects.
                        Summary--Show error and warning summary at the end.
                        NoSummary--Don't show error and warning summary at the
                            end.
                        ErrorsOnly--Show only errors.
                        WarningsOnly--Show only warnings.
                        NoItemAndPropertyList--Don't show list of items and
                            properties at the start of each project build.
                        ShowCommandLine--Show TaskCommandLineEvent messages
                        ShowTimestamp--Display the Timestamp as a prefix to any
                            message.
                        ShowEventId--Show eventId for started events, finished
                            events, and messages
                        ForceNoAlign--Does not align the text to the size of
                            the console buffer
                        DisableConsoleColor--Use the default console colors
                            for all logging messages.
                        DisableMPLogging-- Disable the multiprocessor
                            logging style of output when running in
                            non-multiprocessor mode.
                        EnableMPLogging--Enable the multiprocessor logging
                            style even when running in non-multiprocessor
                            mode. This logging style is on by default.
                        ForceConsoleColor--Use ANSI console colors even if
                            console does not support it
                        Verbosity--overrides the /verbosity setting for this
                            logger.
                     Example:
                        /consoleloggerparameters:PerformanceSummary;NoSummary;
                                                 Verbosity=minimal
</source>
        <target state="translated">  /consoleloggerparameters:&lt;Parameter&gt;
                     Parameter für die Konsolenprotokollierung. (Kurzform: /clp)
                     Folgende Parameter sind verfügbar:
                        PerformanceSummary – Zeigt die in Aufgaben, Zielen und
                            Projekten verbrachte Zeit an.
                        Summary – Zeigt abschließend eine Zusammenfassung der Fehler und Warnungen an.
                        NoSummary – Zeigt keine Fehler- und Warnungsübersicht am
                            Ende an.
                        ErrorsOnly – Zeigt nur Fehler an.
                        WarningsOnly – Zeigt nur Warnungen an.
                        NoItemAndPropertyList – Zeigt keine Liste der Elemente
                            und Eigenschaften am Anfang jeder Projekterstellung an.
                        ShowCommandLine – Zeigt TaskCommandLineEvent-Meldungen an.
                        ShowTimestamp – Zeigt den Timestamp als Präfix einer
                            Meldung an.
                        ShowEventId – Zeigt die eventId für gestartete 
                            Ereignisse, abgeschlossene Ereignisse und Meldungen an.
                        ForceNoAlign – Richtet den Text nicht an der Größe des
                            Konsolenpuffers aus.
                        DisableConsoleColor – Verwendet die Standardkonsolenfarben
                            für alle Protokollierungsmeldungen.
                        DisableMPLogging – Deaktiviert die Ausgabe wie
                            bei der Mehrprozessorprotokollierung im Modus
                            mit nur einem Prozessor.
                        EnableMPLogging – Aktiviert das Format der
                            Mehrprozessorprotokollierung auch bei der Ausführung
                            im Modus mit nur einem Prozessor. Dieses Protokollierungsformat ist standardmäßig aktiviert.
                        ForceConsoleColor – Verwendet selbst dann ANSI-Konsolenfarben, wenn
                            die Konsole dies nicht unterstützt.
                        Verbosity – Überschreibt die Einstellung für /verbosity
                            für diese Protokollierung.
                     Beispiel:
                        /consoleloggerparameters:PerformanceSummary; NoSummary;
                                                 Verbosity=minimal
</target>
        <note>
      LOCALIZATION: The following should not be localized:
      1) "MSBuild", "MSBuild.exe" and "MSBuild.rsp"
      2) the string "proj" that describes the extension we look for
      3) all switch names and their short forms e.g. /property, or /p
      4) all verbosity levels and their short forms e.g. quiet, or q
      LOCALIZATION: None of the lines should be longer than a standard width console window, eg 80 chars.
    </note>
      </trans-unit>
      <trans-unit id="HelpMessage_14_NoConsoleLoggerSwitch">
        <source>  /noconsolelogger   Disable the default console logger and do not log events
                     to the console. (Short form: /noconlog)
</source>
        <target state="translated">  /noconsolelogger   Deaktiviert die Standardkonsolenprotokollierung
                     und protokolliert keine Ereignisse auf der Konsole. (Kurzform: /noconlog)
</target>
        <note>
      LOCALIZATION: The following should not be localized:
      1) "MSBuild", "MSBuild.exe" and "MSBuild.rsp"
      2) the string "proj" that describes the extension we look for
      3) all switch names and their short forms e.g. /property, or /p
      4) all verbosity levels and their short forms e.g. quiet, or q
      LOCALIZATION: None of the lines should be longer than a standard width console window, eg 80 chars.
    </note>
      </trans-unit>
      <trans-unit id="HelpMessage_15_ValidateSwitch">
        <source>  /validate          Validate the project against the default schema. (Short
                     form: /val)

  /validate:&lt;schema&gt; Validate the project against the specified schema. (Short
                     form: /val)
                     Example:
                       /validate:MyExtendedBuildSchema.xsd
</source>
        <target state="translated">  /validate          Überprüft das Projekt anhand des Standardschemas. (Kurz-
                     form: /val)

  /validate:&lt;Schema&gt; Überprüft das Projekt anhand des angegebenen Schemas. (Kurz-
                     form: /val)
                     Beispiel:
                       /validate:MyExtendedBuildSchema.xsd
</target>
        <note>
      LOCALIZATION: The following should not be localized:
      1) "MSBuild", "MSBuild.exe" and "MSBuild.rsp"
      2) the string "proj" that describes the extension we look for
      3) all switch names and their short forms e.g. /property, or /p
      4) all verbosity levels and their short forms e.g. quiet, or q
      LOCALIZATION: None of the lines should be longer than a standard width console window, eg 80 chars.
    </note>
      </trans-unit>
      <trans-unit id="HelpMessage_17_MaximumCPUSwitch">
        <source>  /maxcpucount[:n]   Specifies the maximum number of concurrent processes to
                     build with. If the switch is not used, the default
                     value used is 1. If the switch is used without a value
                     MSBuild will use up to the number of processors on the
                     computer. (Short form: /m[:n])
      </source>
        <target state="translated">  /maxcpucount:[n]   Gibt die maximale Anzahl gleichzeitiger Prozesse an,
                     mit denen die Erstellung ausgeführt werden soll. Ohne den
                     Schalter wird der Standardwert 1 verwendet. Wenn der Schalter ohne einen Wert angegeben wird,
                     verwendet MSBuild
                     alle Prozessoren des Computers. (Kurzform: /m[:n])
      </target>
        <note>
          LOCALIZATION: "maxcpucount" should not be localized.
          LOCALIZATION: None of the lines should be longer than a standard width console window, eg 80 chars.
      </note>
      </trans-unit>
      <trans-unit id="HelpMessage_16_Examples">
        <source>Examples:

        MSBuild MyApp.sln /t:Rebuild /p:Configuration=Release
        MSBuild MyApp.csproj /t:Clean
                             /p:Configuration=Debug;TargetFrameworkVersion=v3.5
    </source>
        <target state="translated">Beispiele:

        MSBuild MyApp.sln /t:Rebuild /p:Configuration=Release
        MSBuild MyApp.csproj /t:Clean
                             /p:Configuration=Debug;TargetFrameworkVersion=v3.5
    </target>
        <note>
      LOCALIZATION: The following should not be localized:
      1) "MSBuild", "MSBuild.exe" and "MSBuild.rsp"
      2) the string "proj" that describes the extension we look for
      3) all switch names and their short forms e.g. /property, or /p
      4) all verbosity levels and their short forms e.g. quiet, or q
      LOCALIZATION: None of the lines should be longer than a standard width console window, eg 80 chars.
    </note>
      </trans-unit>
      <trans-unit id="HelpPrompt">
        <source>For switch syntax, type "MSBuild /help"</source>
        <target state="translated">Informationen zur Schaltersyntax erhalten Sie, wenn Sie "MSBuild /help" eingeben.</target>
        <note>UE: this message is shown when the user makes a syntax error on the command-line for a switch.
    LOCALIZATION: "MSBuild /help" should not be localized.</note>
      </trans-unit>
      <trans-unit id="HelpMessage_18_DistributedLoggerSwitch">
        <source>  /distributedlogger:&lt;central logger&gt;*&lt;forwarding logger&gt;
                     Use this logger to log events from MSBuild, attaching a
                     different logger instance to each node. To specify
                     multiple loggers, specify each logger separately.
                     (Short form /dl)
                     The &lt;logger&gt; syntax is:
                       [&lt;logger class&gt;,]&lt;logger assembly&gt;[;&lt;logger parameters&gt;]
                     The &lt;logger class&gt; syntax is:
                       [&lt;partial or full namespace&gt;.]&lt;logger class name&gt;
                     The &lt;logger assembly&gt; syntax is:
                       {&lt;assembly name&gt;[,&lt;strong name&gt;] | &lt;assembly file&gt;}
                     The &lt;logger parameters&gt; are optional, and are passed
                     to the logger exactly as you typed them. (Short form: /l)
                     Examples:
                       /dl:XMLLogger,MyLogger,Version=1.0.2,Culture=neutral
                       /dl:MyLogger,C:\My.dll*ForwardingLogger,C:\Logger.dll
</source>
        <target state="translated">  /distributedlogger:&lt;Zentrale Protokollierung&gt;*&lt;Weiterleitende Protokollierung&gt;
                     Mithilfe dieser Protokollierung werden Ereignisse von MSBuild protokolliert,
                     wobei an jeden Knoten eine andere Protokollierungsinstanz angefügt wird. Um mehrere
                     Protokollierungen anzugeben, wird jede Protokollierung gesondert angegeben.
                     (Kurzform: /dl)
                     Die Syntax für die &lt;Protokollierung&gt; lautet:
                       [&lt;Protokollierungsklasse&gt;,]&lt;Protokollierungsassembly&gt;[;&lt;Protokollierungsparameter&gt;]
                     Die Syntax für die &lt;Protokollierungsklasse&gt; lautet:
                       [&lt;Teilweiser oder vollständiger Namespace&gt;]&lt;Name der Protokollierungsklasse&gt;
                     Die Syntax für die &lt;Protokollierungsassembly&gt; lautet:
                       {&lt; Assemblyname&gt;[,&lt;Starker Name&gt;] | &lt;Assemblydatei&gt;}
                     Die &lt;Protokollierungsparameter&gt; sind optional und werden genau
                     so an die Protokollierung übergeben, wie sie eingegeben wurden. (Kurzform: /l)
                     Beispiele:
                       /dl:XMLLogger,MyLogger,Version=1.0.2,Culture=neutral
                       /dl:MyLogger,C:\My.dll*ForwardingLogger,C:\Logger.dll
</target>
        <note>
      LOCALIZATION: The following should not be localized:
      1) "MSBuild", "MSBuild.exe" and "MSBuild.rsp"
      2) the string "proj" that describes the extension we look for
      3) all switch names and their short forms e.g. /property, or /p
      4) all verbosity levels and their short forms e.g. quiet, or q
      LOCALIZATION: None of the lines should be longer than a standard width console window, eg chars.
    </note>
      </trans-unit>
      <trans-unit id="HelpMessage_19_IgnoreProjectExtensionsSwitch">
        <source>  /ignoreprojectextensions:&lt;extensions&gt;
                     List of extensions to ignore when determining which
                     project file to build. Use a semicolon or a comma
                     to separate multiple extensions.
                     (Short form: /ignore)
                     Example:
                       /ignoreprojectextensions:.sln
    </source>
        <target state="translated">  /ignoreprojectextensions:&lt;Erweiterungen&gt;
                     Liste der zu ignorierenden Erweiterungen, wenn die zu erstellende
                     Projektdatei ermittelt wird. Verwenden Sie ein Semikolon oder ein Komma,
                     um mehrere Erweiterungen voneinander zu trennen.
                     (Kurzform: /ignore)
                     Beispiel:
                       /ignoreprojectextensions:.sln
    </target>
        <note>
      LOCALIZATION: The following should not be localized:
      1) "MSBuild", "MSBuild.exe" and "MSBuild.rsp"
      2) the string "proj" that describes the extension we look for
      3) all switch names and their short forms e.g. /property, or /p
      4) all verbosity levels and their short forms e.g. quiet, or q
      LOCALIZATION: None of the lines should be longer than a standard width console window, eg 80 chars.
    </note>
      </trans-unit>
      <trans-unit id="HelpMessage_23_ToolsVersionSwitch">
        <source>  /toolsversion:&lt;version&gt;
                     The version of the MSBuild Toolset (tasks, targets, etc.)
                     to use during build. This version will override the
                     versions specified by individual projects. (Short form:
                     /tv)
                     Example:
                       /toolsversion:3.5
   </source>
        <target state="translated">  /toolsversion:&lt;Version&gt;
                     Die Version des MSBuild-Toolsets (Aufgaben, Ziele usw.),
                     die während des Erstellens zu verwenden ist. Diese Version überschreibt die
                     von einzelnen Projekten angegebenen Versionen. (Kurzform:
                     /tv)
                     Beispiel:
                       /toolsversion:3.5
   </target>
        <note>
      LOCALIZATION: The following should not be localized:
      1) "MSBuild", "MSBuild.exe" and "MSBuild.rsp"
      2) the string "proj" that describes the extension we look for
      3) all switch names and their short forms e.g. /property, or /p
      4) all verbosity levels and their short forms e.g. quiet, or q
      LOCALIZATION: None of the lines should be longer than a standard width console window, eg 80 chars.
    </note>
      </trans-unit>
      <trans-unit id="HelpMessage_20_FileLoggerSwitch">
        <source>  /fileLogger[n]     Logs the build output to a file. By default
                     the file is in the current directory and named
                     "msbuild[n].log". Events from all nodes are combined into
                     a single log. The location of the file and other
                     parameters for the fileLogger can be specified through
                     the addition of the "/fileLoggerParameters[n]" switch.
                     "n" if present can be a digit from 1-9, allowing up to
                     10 file loggers to be attached. (Short form: /fl[n])
    </source>
        <target state="translated">  /fileLogger[n]     Protokolliert die Erstellungsausgabe in eine Datei. Standardmäßig
                     befindet sich diese im aktuellen Verzeichnis,
                     der Dateiname lautet "msbuild[n].log". Ereignisse aller Knoten
                     werden in einem einzigen Protokoll zusammengefasst. Der Speicherort der Datei und andere Parameter für fileLogger
                     können durch das Hinzufügen des Schalters
                     "/fileLoggerParameters[n]" angegeben werden.
                     "n" (optional) kann eine Zahl von 1-9 sein, sodass bis zu
                     10 Dateiprotokollierungen angefügt werden können. (Kurzform: /fl[n])
    </target>
        <note>
      LOCALIZATION: The following should not be localized:
      1) "MSBuild", "MSBuild.exe" and "MSBuild.rsp"
      2) the string "proj" that describes the extension we look for
      3) all switch names and their short forms e.g. /property, or /p
      4) all verbosity levels and their short forms e.g. quiet, or q
      LOCALIZATION: None of the lines should be longer than a standard width console window, eg 80 chars.
    </note>
      </trans-unit>
      <trans-unit id="HelpMessage_21_DistributedFileLoggerSwitch">
        <source>  /distributedFileLogger
                     Logs the build output to multiple log files, one log file
                     per MSBuild node. The initial location for these files is
                     the current directory. By default the files are called
                     "MSBuild&lt;nodeid&gt;.log". The location of the files and
                     other parameters for the fileLogger can be specified
                     with the addition of the "/fileLoggerParameters" switch.

                     If a log file name is set through the fileLoggerParameters
                     switch the distributed logger will use the fileName as a
                     template and append the node id to this fileName to
                     create a log file for each node.
    </source>
        <target state="translated">  /distributedFileLogger
                     Protokolliert die Erstellungsausgabe in mehrere Dateien, eine Protokolldatei
                     pro MSBuild-Knoten. Der anfängliche Speicherort für diese Dateien ist
                     das aktuelle Verzeichnis. Standardmäßig werden die Dateien
                     "MSBuild&lt; Knoten-ID&gt;.log" benannt. Der Speicherort der Datei und
                     andere Parameter für fileLogger können durch das Hinzufügen
                     des Schalters "/fileLoggerParameters" angegeben werden.

                     Wenn mithilfe des fileLoggerParameters-Parameters ein Protokolldateiname
                     festgelegt wurde, verwendet die verteilte Protokollierung den Dateinamen als
                     Vorlage und fügt die Knoten-ID an diesen Dateinamen an,
                     um für jeden Knoten eine Protokolldatei zu erstellen.
    </target>
        <note>
      LOCALIZATION: The following should not be localized:
      1) "MSBuild", "MSBuild.exe" and "MSBuild.rsp"
      2) the string "proj" that describes the extension we look for
      3) all switch names and their short forms e.g. /property, or /p
      4) all verbosity levels and their short forms e.g. quiet, or q
      LOCALIZATION: None of the lines should be longer than a standard width console window, eg 80 chars.
    </note>
      </trans-unit>
      <trans-unit id="HelpMessage_22_FileLoggerParametersSwitch">
        <source>  /fileloggerparameters[n]:&lt;parameters&gt;
                     Provides any extra parameters for file loggers.
                     The presence of this switch implies the
                     corresponding /filelogger[n] switch.
                     "n" if present can be a digit from 1-9.
                     /fileloggerparameters is also used by any distributed
                     file logger, see description of /distributedFileLogger.
                     (Short form: /flp[n])
                     The same parameters listed for the console logger are
                     available. Some additional available parameters are:
                        LogFile--path to the log file into which the
                            build log will be written.
                        Append--determines if the build log will be appended
                            to or overwrite the log file. Setting the
                            switch appends the build log to the log file;
                            Not setting the switch overwrites the
                            contents of an existing log file.
                            The default is not to append to the log file.
                        Encoding--specifies the encoding for the file,
                            for example, UTF-8, Unicode, or ASCII
                     Default verbosity is Detailed.
                     Examples:
                       /fileLoggerParameters:LogFile=MyLog.log;Append;
                                           Verbosity=diagnostic;Encoding=UTF-8

                       /flp:Summary;Verbosity=minimal;LogFile=msbuild.sum
                       /flp1:warningsonly;logfile=msbuild.wrn
                       /flp2:errorsonly;logfile=msbuild.err
    </source>
        <target state="translated">  /fileloggerparameters[n]:&lt;Parameter&gt;
                     Gibt zusätzliche Parameter für Dateiprotokollierungen an.
                     Dieser Schalter bedeutet, dass der entsprechende Schalter
                     "lelogger[n]" ebenfalls vorhanden ist.
                     "n" (optional) kann eine Zahl von 1-9 sein.
                     "/fileloggerparameters" wird auch von verteilten Dateiprotokollierungen
                     verwendet (siehe Beschreibung zu " /distributedFileLogger").
                     (Kurzform: /flp[n])
                     Es sind dieselben Parameter wie für die Konsolenprotokollierung
                     verfügbar. Einige zusätzliche Parameter:
                        LogFile – Pfad der Protokolldatei, in die
                            das Buildprotokoll geschrieben wird.
                        Append – Gibt an, ob das Buildprotokoll erweitert
                            oder überschrieben wird. Mit diesem Schalter
                            wird das Buildprotokoll an die Protokolldatei angefügt.
                            Ohne diesen Schalter wird der Inhalt
                            der vorhandenen Protokolldatei überschrieben.
                            Standardmäßig wird die Protokolldatei nicht erweitert.
                        Encoding - Gibt die Codierung der Datei an,
                            z.B. UTF-8, Unicode oder ASCII.
                     Die Standardeinstellung für "verbosity" ist "Detailed".
                     Beispiele:
                       /fileLoggerParameters:LogFile=MyLog.log;Append;
                                           Verbosity=diagnostic;Encoding=UTF-8

                       /flp:Summary;Verbosity=minimal;LogFile=msbuild.sum 
                       /flp1:warningsonly;logfile=msbuild.wrn 
                       /flp2:errorsonly;logfile=msbuild.err
    </target>
        <note>
      LOCALIZATION: The following should not be localized:
      1) "MSBuild", "MSBuild.exe" and "MSBuild.rsp"
      2) the string "proj" that describes the extension we look for
      3) all switch names and their short forms e.g. /property, or /p
      4) all verbosity levels and their short forms e.g. quiet, or q
      LOCALIZATION: None of the lines should be longer than a standard width console window, eg 80 chars.
    </note>
      </trans-unit>
      <trans-unit id="HelpMessage_24_NodeReuse">
        <source>  /nodeReuse:&lt;parameters&gt;
                     Enables or Disables the reuse of MSBuild nodes.
                     The parameters are:
                     True --Nodes will remain after the build completes
                            and will be reused by subsequent builds (default)
                     False--Nodes will not remain after the build completes
                     (Short form: /nr)
                     Example:
                       /nr:true
    </source>
        <target state="translated">  /nodeReuse:&lt;Parameter&gt;
                     Aktiviert oder deaktiviert die Wiederverwendung von MSBuild-Knoten.
                     Die Parameter lauten:
                     TRUE – Knoten bleiben nach dem Abschluss der Erstellung erhalten
                            und werden bei folgenden Erstellungen wiederverwendet (Standardeinstellung).
                     FALSE – Knoten bleiben nach dem Abschluss der Erstellung nicht erhalten.
                     (Kurzform: /nr)
                     Beispiel:
                       /nr:true
    </target>
        <note />
      </trans-unit>
      <trans-unit id="HelpMessage_25_PreprocessSwitch">
        <source>  /preprocess[:file]
                     Creates a single, aggregated project file by
                     inlining all the files that would be imported during a
                     build, with their boundaries marked. This can be
                     useful for figuring out what files are being imported
                     and from where, and what they will contribute to
                     the build. By default the output is written to
                     the console window. If the path to an output file
                     is provided that will be used instead.
                     (Short form: /pp)
                     Example:
                       /pp:out.txt
    </source>
        <target state="translated">  /preprocess[:file] 
                     Erstellt eine einzelne, zusammengesetzte Projektdatei
                     durch Einbeziehen aller Dateien, die beim Erstellen
                     importiert werden würden, mit gekennzeichneten Grenzen. Dies kann
                     sinnvoll sein, um zu ermitteln, welche Dateien
                     importiert werden und woher sowie worin
                     ihr Beitrag zum Erstellen besteht. Die Ausgabe wird standardmäßig
                     im Konsolenfenster angezeigt. Wenn der Pfad zu einer Ausgabedatei
                     bereitgestellt wird, wird dieser verwendet.
                     (Kurzform: /pp)
                     Beispiel:
                       /pp:out.txt
    </target>
        <note />
      </trans-unit>
      <trans-unit id="HelpMessage_26_DetailedSummarySwitch">
        <source>  /detailedsummary
                     Shows detailed information at the end of the build
                     about the configurations built and how they were
                     scheduled to nodes.
                     (Short form: /ds)
    </source>
        <target state="translated">  /detailedsummary 
                     Zeigt am Ende der Erstellung detaillierte Informationen
                     zu den erstellten Konfigurationen an und enthält eine Erläuterung, wie sie
                     in Knoten geplant wurden.
                     (Kurzform: /ds)
    </target>
        <note />
      </trans-unit>
      <trans-unit id="InvalidConfigurationFile">
        <source>MSBUILD : Configuration error MSB1043: The application could not start. {0}</source>
        <target state="translated">MSBUILD : Configuration error MSB1043: Die Anwendung konnte nicht gestartet werden. {0}</target>
        <note>
      {StrBegin="MSBUILD : Configuration error MSB1043: "}
      UE: This error is shown when the msbuild.exe.config file had invalid content.
      LOCALIZATION: The prefix "MSBUILD : Configuration error MSBxxxx:" should not be localized.
    </note>
      </trans-unit>
      <trans-unit id="InvalidLoggerError">
        <source>MSBUILD : error MSB1019: Logger switch was not correctly formed.</source>
        <target state="translated">MSBUILD : error MSB1019: Der Protokollierungsschalter wurde nicht richtig formuliert.</target>
        <note>{StrBegin="MSBUILD : error MSB1019: "}UE: This message does not need in-line parameters because the exception takes care of displaying the invalid arg.
      This error is shown when a user does any of the following:
      msbuild.exe /logger:;"logger parameters"                    (missing logger class and assembly)
      msbuild.exe /logger:loggerclass,                            (missing logger assembly)
      msbuild.exe /logger:loggerclass,;"logger parameters"        (missing logger assembly)
      The correct way to specify a logger is to give both the logger class and logger assembly, or just the logger assembly (logger
      parameters are optional).
      LOCALIZATION: The prefix "MSBUILD : error MSBxxxx:" should not be localized.</note>
      </trans-unit>
      <trans-unit id="InvalidMaxCPUCountValue">
        <source>MSBUILD : error MSB1030: Maximum CPU count is not valid. {0}</source>
        <target state="translated">MSBUILD : error MSB1030: Die maximale CPU-Anzahl ist nicht gültig. {0}</target>
        <note>
      {StrBegin="MSBUILD : error MSB1030: "}
      UE: This message does not need in-line parameters because the exception takes care of displaying the invalid arg.
      This error is shown when a user specifies an invalid CPU value. For example, /m:foo instead of /m:2.
      LOCALIZATION: The prefix "MSBUILD : error MSBxxxx:" should not be localized.
    </note>
      </trans-unit>
      <trans-unit id="InvalidMaxCPUCountValueOutsideRange">
        <source>MSBUILD : error MSB1032: Maximum CPU count is not valid. Value must be an integer greater than zero and no more than 1024.</source>
        <target state="translated">MSBUILD : error MSB1032: Die maximale CPU-Anzahl ist nicht gültig. Der Wert muss eine ganze Zahl größer als Null und nicht größer als 1024 sein.</target>
        <note>{StrBegin="MSBUILD : error MSB1032: "}
      UE: This message does not need in-line parameters because the exception takes care of displaying the invalid arg.
      This error is shown when a user specifies a CPU value that is zero or less. For example, /m:0 instead of /m:2.
      LOCALIZATION: The prefix "MSBUILD : error MSBxxxx:" should not be localized.
    </note>
      </trans-unit>
      <trans-unit id="InvalidNodeNumberValue">
        <source>MSBUILD : error MSB1033: Node number is not valid. {0}.</source>
        <target state="translated">MSBUILD : error MSB1033: Die Knotennummer ist nicht gültig. {0}.</target>
        <note>
      {StrBegin="MSBUILD : error MSB1033: "}
      UE: This message does not need in-line parameters because the exception takes care of displaying the invalid arg.
      This error is shown when a user specifies a CPU value that is zero or less. For example, /nodemode:foo instead of /nodemode:2.
      LOCALIZATION: The prefix "MSBUILD : error MSBxxxx:" should not be localized.
    </note>
      </trans-unit>
      <trans-unit id="InvalidNodeNumberValueIsNegative">
        <source>MSBUILD : error MSB1034: Node number is not valid. Value must be an integer greater than zero.</source>
        <target state="translated">MSBUILD : error MSB1034: Die Knotennummer ist nicht gültig. Der Wert muss eine ganze Zahl größer als Null sein.</target>
        <note>{StrBegin="MSBUILD : error MSB1034: "}
        UE: This message does not need in-line parameters because the exception takes care of displaying the invalid arg.
        This error is shown when a user specifies a CPU value that is zero or less. For example, /nodemode:0 instead of /nodemode:2.
        LOCALIZATION: The prefix "MSBUILD : error MSBxxxx:" should not be localized.
      </note>
      </trans-unit>
      <trans-unit id="InvalidPropertyError">
        <source>MSBUILD : error MSB1006: Property is not valid.</source>
        <target state="translated">MSBUILD : error MSB1006: Die Eigenschaft ist ungültig.</target>
        <note>
      {StrBegin="MSBUILD : error MSB1006: "}UE: This message does not need in-line parameters because the exception takes care of displaying the invalid arg.
      This error is shown if the user does any of the following:
      msbuild.exe /property:foo              (missing property value)
      msbuild.exe /property:=4               (missing property name)
      The user must pass in an actual property name and value following the switch, as in "msbuild.exe /property:Configuration=Debug".
      LOCALIZATION: The prefix "MSBUILD : error MSBxxxx:" should not be localized.
    </note>
      </trans-unit>
      <trans-unit id="InvalidSchemaFile">
        <source>MSBUILD : MSB1046: The schema "{0}" is not valid. {1}</source>
        <target state="translated">MSBUILD : MSB1046: Das Schema "{0}" ist ungültig. {1}</target>
        <note>{StrBegin="MSBUILD : MSB1046: "}UE: This message is shown when the schema file provided for the validation of a project is itself not valid.
    LOCALIZATION: "{0}" is the schema file path. "{1}" is a message from an FX exception that describes why the schema file is bad.</note>
      </trans-unit>
      <trans-unit id="InvalidSwitchIndicator">
        <source>Switch: {0}</source>
        <target state="translated">Schalter: {0}</target>
        <note>
      UE: This is attached to error messages caused by an invalid switch. This message indicates what the invalid arg was.
      For example, if an unknown switch is passed to MSBuild.exe, the error message will look like this:
      MSBUILD : error MSB1001: Unknown switch.
      Switch: /bogus
      LOCALIZATION: {0} contains the invalid switch text.
    </note>
      </trans-unit>
      <trans-unit id="InvalidToolsVersionError">
        <source>MSBUILD : error MSB1040: ToolsVersion is not valid. {0}</source>
        <target state="translated">MSBUILD : error MSB1040: ToolsVersion ist nicht gültig. {0}</target>
        <note>
      {StrBegin="MSBUILD : error MSB1040: "}
      UE: This message does not need in-line parameters because the exception takes care of displaying the invalid arg.
      This error is shown when a user specifies an unknown toolversion, eg /toolsversion:99
      LOCALIZATION: The prefix "MSBUILD : error MSBxxxx:" should not be localized.
    </note>
      </trans-unit>
      <trans-unit id="InvalidVerbosityError">
        <source>MSBUILD : error MSB1018: Verbosity level is not valid.</source>
        <target state="translated">MSBUILD : error MSB1018: Der Ausführlichkeitsgrad ist ungültig.</target>
        <note>
      {StrBegin="MSBUILD : error MSB1018: "}UE: This message does not need in-line parameters because the exception takes care of displaying the invalid arg.
      This error is shown when a user specifies an unknown verbosity level e.g. "msbuild /verbosity:foo". The only valid verbosities
      (and their short forms) are: q[uiet], m[inimal], n[ormal], d[etailed], diag[nostic].
      LOCALIZATION: The prefix "MSBUILD : error MSBxxxx:" should not be localized.
    </note>
      </trans-unit>
      <trans-unit id="LoggerFatalError">
        <source>MSBUILD : error MSB1028: The logger failed unexpectedly.</source>
        <target state="translated">MSBUILD : error MSB1028: Unerwarteter Fehler bei der Protokollierung.</target>
        <note>{StrBegin="MSBUILD : error MSB1028: "}
      UE: This error is shown when a logger specified with the /logger switch throws an exception while being
      initialized. This message is followed by the exception text including the stack trace.
      LOCALIZATION: The prefix "MSBUILD : error MSBxxxx:" should not be localized.</note>
      </trans-unit>
      <trans-unit id="LoggerFailurePrefixNoErrorCode">
        <source>MSBUILD : Logger error {0}: {1}</source>
        <target state="translated">MSBUILD : Logger error {0}: {1}</target>
        <note>UE: This prefixes the error message emitted by a logger, when a logger fails in a controlled way using a LoggerException.
      For example, the logger is indicating that it could not create its output file.
      There's no error code because one was supplied by the logger.
      LOCALIZATION: The word "Logger" should be localized, the words "MSBuild" and "error" should NOT be localized.
      </note>
      </trans-unit>
      <trans-unit id="LoggerFailurePrefixWithErrorCode">
        <source>MSBUILD : Logger error MSB1029: {0}</source>
        <target state="translated">MSBUILD : Protokollierung - error MSB1029: {0}</target>
        <note>{SubString="Logger", "{0}"}{StrBegin="MSBUILD : "}
        UE: This prefixes the error message emitted by a logger, when a logger fails in a controlled way using a LoggerException.
        For example, the logger is indicating that it could not create its output file.
        This is like LoggerFailurePrefixNoErrorCode, but the logger didn't supply its own error code, so we have to provide one.
        LOCALIZATION: The word "Logger" should be localized, the words "MSBuild" and "error" should NOT be localized.
      </note>
      </trans-unit>
      <trans-unit id="MissingLoggerError">
        <source>MSBUILD : error MSB1007: Specify a logger.</source>
        <target state="translated">MSBUILD : error MSB1007: Geben Sie eine Protokollierung an.</target>
        <note>
      {StrBegin="MSBUILD : error MSB1007: "}UE: This happens if the user does something like "msbuild.exe /logger". The user must pass in an actual logger class
      following the switch, as in "msbuild.exe /logger:XMLLogger,MyLogger,Version=1.0.2,Culture=neutral".
      LOCALIZATION: The prefix "MSBUILD : error MSBxxxx:" should not be localized.
    </note>
      </trans-unit>
      <trans-unit id="MissingMaxCPUCountError">
        <source>MSBUILD : error MSB1031: Specify the maximum number of CPUs.</source>
        <target state="translated">MSBUILD : error MSB1031: Geben Sie die maximale Anzahl von CPUs an.</target>
        <note>
      {StrBegin="MSBUILD : error MSB1031: "}UE: This happens if the user does something like "msbuild.exe /m". The user must pass in an actual number like /m:4.
      LOCALIZATION: The prefix "MSBUILD : error MSBxxxx:" should not be localized.
    </note>
      </trans-unit>
      <trans-unit id="MissingProjectError">
        <source>MSBUILD : error MSB1003: Specify a project or solution file. The current working directory does not contain a project or solution file.</source>
        <target state="translated">MSBUILD : error MSB1003: Geben Sie eine Projekt- oder Projektmappendatei an. Das aktuelle Arbeitsverzeichnis enthält keine Projekt- oder Projektmappendatei.</target>
        <note>
      {StrBegin="MSBUILD : error MSB1003: "}UE: The user must either specify a project or solution file to build, or there must be a project file in the current directory
      with a file extension ending in "proj" (e.g., foo.csproj), or a solution file ending in "sln".
      LOCALIZATION: The prefix "MSBUILD : error MSBxxxx:" should not be localized.
    </note>
      </trans-unit>
      <trans-unit id="MissingPropertyError">
        <source>MSBUILD : error MSB1005: Specify a property and its value.</source>
        <target state="translated">MSBUILD : error MSB1005: Geben Sie eine Eigenschaft und ihren Wert an.</target>
        <note>
      {StrBegin="MSBUILD : error MSB1005: "}UE: This happens if the user does something like "msbuild.exe /property". The user must pass in an actual property
      name and value following the switch, as in "msbuild.exe /property:Configuration=Debug".
      LOCALIZATION: The prefix "MSBUILD : error MSBxxxx:" should not be localized.
    </note>
      </trans-unit>
      <trans-unit id="MissingResponseFileError">
        <source>MSBUILD : error MSB1012: Specify a response file.</source>
        <target state="translated">MSBUILD : error MSB1012: Geben Sie eine Antwortdatei an.</target>
        <note>
      {StrBegin="MSBUILD : error MSB1012: "}UE: This error would occur if the user did something like "msbuild.exe @ foo.proj". The at-sign must be followed by a
      response file.
      LOCALIZATION: The prefix "MSBUILD : error MSBxxxx:" should not be localized.
    </note>
      </trans-unit>
      <trans-unit id="MissingTargetError">
        <source>MSBUILD : error MSB1004: Specify the name of the target.</source>
        <target state="translated">MSBUILD : error MSB1004: Geben Sie den Namen des Ziels an.</target>
        <note>
      {StrBegin="MSBUILD : error MSB1004: "}UE: This happens if the user does something like "msbuild.exe /target". The user must pass in an actual target name
      following the switch, as in "msbuild.exe /target:blah".
      LOCALIZATION: The prefix "MSBUILD : error MSBxxxx:" should not be localized.
    </note>
      </trans-unit>
      <trans-unit id="MissingToolsVersionError">
        <source>MSBUILD : error MSB1039: Specify the version of the toolset.</source>
        <target state="translated">MSBUILD : error MSB1039: Geben Sie die Version des Toolsets an.</target>
        <note>
      {StrBegin="MSBUILD : error MSB1039: "}
      UE: This happens if the user does something like "msbuild.exe /ToolsVersion". The user must pass in an actual toolsversion
      name following the switch, as in "msbuild.exe /ToolsVersion:3.5".
      LOCALIZATION: The prefix "MSBUILD : error MSBxxxx:" should not be localized.
    </note>
      </trans-unit>
      <trans-unit id="MissingVerbosityError">
        <source>MSBUILD : error MSB1016: Specify the verbosity level.</source>
        <target state="translated">MSBUILD : error MSB1016: Geben Sie den Ausführlichkeitsgrad an.</target>
        <note>
      {StrBegin="MSBUILD : error MSB1016: "}UE: This happens if the user does something like "msbuild.exe /verbosity". The user must pass in a verbosity level
      after the switch e.g. "msbuild.exe /verbosity:detailed".
      LOCALIZATION: The prefix "MSBUILD : error MSBxxxx:" should not be localized.
    </note>
      </trans-unit>
      <trans-unit id="MultipleSchemasError">
        <source>MSBUILD : error MSB1024: Only one schema can be specified for validation of the project.</source>
        <target state="translated">MSBUILD : error MSB1024: Es darf nur ein Schema für die Validierung des Projekts angegeben werden.</target>
        <note>
      {StrBegin="MSBUILD : error MSB1024: "}UE: The user did something like msbuild /validate:foo.xsd /validate:bar.xsd. We only allow one schema to be specified.
      LOCALIZATION: The prefix "MSBUILD : error MSBxxxx:" should not be localized.
    </note>
      </trans-unit>
      <trans-unit id="PickedUpSwitchesFromAutoResponse">
        <source>Some command line switches were read from the auto-response file "{0}". To disable this file, use the "/noautoresponse" switch.</source>
        <target state="translated">Einige Befehlszeilenschalter wurden aus der automatischen Antwortdatei "{0}" gelesen. Verwenden Sie den Schalter "/noautoresponse", um diese Datei zu deaktivieren.</target>
        <note>
      UE: This message appears in high verbosity modes when we used some
      switches from the auto-response file msbuild.rsp: otherwise the user may be unaware
      where the switches are coming from.
    </note>
      </trans-unit>
      <trans-unit id="ProjectNotFoundError">
        <source>MSBUILD : error MSB1009: Project file does not exist.</source>
        <target state="translated">MSBUILD : error MSB1009: Die Projektdatei ist nicht vorhanden.</target>
        <note>{StrBegin="MSBUILD : error MSB1009: "}UE: This message does not need in-line parameters because the exception takes care of displaying the invalid arg.
      LOCALIZATION: The prefix "MSBUILD : error MSBxxxx:" should not be localized.</note>
      </trans-unit>
      <trans-unit id="PossiblyOmittedMaxCPUSwitch">
        <source>Building the projects in this solution one at a time. To enable parallel build, please add the "/m" switch.</source>
        <target state="translated">Die Projekte in dieser Projektmappe werden nacheinander erstellt. Um eine parallele Erstellung zu ermöglichen, müssen Sie den Schalter "/m" hinzufügen.</target>
        <note />
      </trans-unit>
      <trans-unit id="ProjectSchemaErrorHalt">
        <source>MSBUILD : MSB1045: Stopping because of syntax errors in project file.</source>
        <target state="translated">MSBUILD : MSB1045: Prozess aufgrund von Syntaxfehlern in der Projektdatei angehalten.</target>
        <note>{StrBegin="MSBUILD : MSB1045: "}</note>
      </trans-unit>
      <trans-unit id="ReadResponseFileError">
        <source>MSBUILD : error MSB1023: Cannot read the response file. {0}</source>
        <target state="translated">MSBUILD : error MSB1023: Die Antwortdatei kann nicht gelesen werden. {0}</target>
        <note>{StrBegin="MSBUILD : error MSB1023: "}UE: This error is shown when the response file cannot be read off disk.
    LOCALIZATION: The prefix "MSBUILD : error MSBxxxx:" should not be localized. {0} contains a localized message explaining
    why the response file could not be read -- this message comes from the CLR/FX.</note>
      </trans-unit>
      <trans-unit id="RepeatedResponseFileError">
        <source>MSBUILD : error MSB1013: The response file was specified twice. A response file can be specified only once. Any files named "msbuild.rsp" in the directory of MSBuild.exe or in the directory of the first project or solution built (which if no project or solution is specified is the current working directory) were automatically used as response files.</source>
        <target state="translated">MSBUILD : error MSB1013: Die Antwortdatei wurde zweimal angegeben. Eine Antwortdatei darf nur einmal angegeben werden. Alle Dateien mit der Bezeichnung "msbuild.rsp" im Verzeichnis von "MSBuild.exe" oder im Verzeichnis des ersten erstellten Projekts oder der ersten erstellten Projektmappe (wenn kein Projekt oder keine Projektmappe angegeben ist, das aktuelle Arbeitsverzeichnis) wurden automatisch als Antwortdateien verwendet.</target>
        <note>{StrBegin="MSBUILD : error MSB1013: "}UE: Response files are just text files that contain a bunch of command-line switches to be passed to MSBuild.exe. The
    purpose is so you don't have to type the same switches over and over again ... you can just pass in the response file instead.
    Response files can include the @ switch in order to further include other response files. In order to prevent a circular
    reference here, we disallow the same response file from being included twice. This error message would be followed by the
    exact @ switch that resulted in the duplicate response file.
    LOCALIZATION: The prefix "MSBUILD : error MSBxxxx:" should not be localized.</note>
      </trans-unit>
      <trans-unit id="ResponseFileNotFoundError">
        <source>MSBUILD : error MSB1022: Response file does not exist.</source>
        <target state="translated">MSBUILD : error MSB1022: Die Antwortdatei ist nicht vorhanden.</target>
        <note>{StrBegin="MSBUILD : error MSB1022: "}UE: This message would show if the user did something like "msbuild @bogus.rsp" where bogus.rsp doesn't exist. This
    message does not need in-line parameters because the exception takes care of displaying the invalid arg.
    LOCALIZATION: The prefix "MSBUILD : error MSBxxxx:" should not be localized.</note>
      </trans-unit>
      <trans-unit id="SchemaFileLocation">
        <source>Validating project using schema file "{0}".</source>
        <target state="translated">Das Projekt wird anhand der Schemadatei "{0}" überprüft.</target>
        <note>LOCALIZATION: "{0}" is the location of the schema file.</note>
      </trans-unit>
      <trans-unit id="SchemaValidationError">
        <source>MSBUILD : MSB1044: Project is not valid. {0}</source>
        <target state="translated">MSBUILD : MSB1044: Das Projekt ist ungültig. {0}</target>
        <note>{StrBegin="MSBUILD : MSB1044: "}UE: This error is shown when the user asks his project to be validated against a schema (/val switch for
    MSBuild.exe), and the project has errors. "{0}" contains a message explaining the problem.
    LOCALIZATION: "{0}" is a message from the System.XML schema validator and is already localized.</note>
      </trans-unit>
      <trans-unit id="SchemaNotFoundError">
        <source>MSBUILD : error MSB1026: Schema file does not exist.</source>
        <target state="translated">MSBUILD : error MSB1026: Die Schemadatei ist nicht vorhanden.</target>
        <note>{StrBegin="MSBUILD : error MSB1026: "}UE: This error is shown when the user specifies a schema file using the /validate:&lt;schema&gt; switch, and the file
    does not exist on disk. This message does not need in-line parameters because the exception takes care of displaying the
    invalid arg.
    LOCALIZATION: The prefix "MSBUILD : error MSBxxxx:" should not be localized.</note>
      </trans-unit>
      <trans-unit id="SchemaNotFoundErrorWithFile">
        <source>MSBUILD : error MSB1026: Schema file '{0}' does not exist.</source>
        <target state="needs-review-translation">MSBUILD : error MSB1026: Die Schemadatei "{0}" ist nicht vorhanden.</target>
        <note>{StrBegin="MSBUILD : error MSB1026: "}UE: This error is printed if the default schema does not exist or in the extremely unlikely event
    that an explicit schema file was passed and existed when the command line parameters were checked but was deleted from disk before this check was made.
    LOCALIZATION: The prefix "MSBUILD : error MSBxxxx:" should not be localized.</note>
      </trans-unit>
      <trans-unit id="UnexpectedParametersError">
        <source>MSBUILD : error MSB1002: This switch does not take any parameters.</source>
        <target state="translated">MSBUILD : error MSB1002: Der Schalter erlaubt keine Parameter.</target>
        <note>{StrBegin="MSBUILD : error MSB1002: "}UE: For example, if somebody types "msbuild.exe /nologo:1", they would get this error because the /nologo switch
    should not be followed by any parameters ... it stands alone.
    LOCALIZATION: The prefix "MSBUILD : error MSBxxxx:" should not be localized.</note>
      </trans-unit>
      <trans-unit id="UnknownSwitchError">
        <source>MSBUILD : error MSB1001: Unknown switch.</source>
        <target state="translated">MSBUILD : error MSB1001: Unbekannter Schalter.</target>
        <note>{StrBegin="MSBUILD : error MSB1001: "}UE: This occurs when the user passes in an unrecognized switch on the MSBuild.exe command-line.
    LOCALIZATION: The prefix "MSBUILD : error MSBxxxx:" should not be localized.</note>
      </trans-unit>
      <trans-unit id="UnsupportedOS">
        <source>MSBUILD : error MSB1015: MSBuild does not run on this version of the operating system. It is only supported on Windows 2000, Windows XP, and later versions.</source>
        <target state="translated">MSBUILD : error MSB1015: MSBuild kann unter dieser Version des Betriebssystems nicht ausgeführt werden. Nur Windows 2000, Windows XP und Folgeversionen werden unterstützt.</target>
        <note>{StrBegin="MSBUILD : error MSB1015: "}LOCALIZATION: The error prefix "MSBUILD : error MSBxxxx:" should not be localized.</note>
      </trans-unit>
      <trans-unit id="Using35Engine">
        <source>Forcing load of Microsoft.Build.Engine because MSBUILDOLDOM=1...</source>
        <target state="translated">Laden von "Microsoft.Build.Engine" wird erzwungen, da MSBUILDOLDOM=1...</target>
        <note />
      </trans-unit>
      <trans-unit id="MissingIgnoreProjectExtensionsError">
        <source>MSBUILD : error MSB1035: Specify the project extensions to ignore.</source>
        <target state="needs-review-translation">MSBUILD : error MSB1035: Geben Sie die zu ignorierenden Projekterweiterungen an.</target>
        <note>{StrBegin="MSBUILD : error MSB1035: "}
      UE: This happens if the user does something like "msbuild.exe /IgnoreProjectextensions". The user must pass in one or more
      project extensions to ignore e.g. "msbuild.exe /IgnoreProjectExtensions:.sln".
      LOCALIZATION: The prefix "MSBUILD : error MSBxxxx:" should not be localized.
    </note>
      </trans-unit>
      <trans-unit id="InvalidExtensionToIgnore">
        <source>MSBUILD : error MSB1036: There is an invalid extension in the /ignoreprojectextensions list. Extensions must start with a period ".", have one or more characters after the period and not contain any invalid path characters or wildcards.</source>
        <target state="translated">MSBUILD : error MSB1036: Die /ignoreprojectextensions-Liste enthält eine ungültige Erweiterung. Erweiterungen müssen mit einem Punkt "." beginnen, auf den mindestens ein Zeichen folgen muss, und dürfen keine ungültigen Pfadzeichen oder Platzhalterzeichen enthalten.</target>
        <note>{StrBegin="MSBUILD : error MSB1036: "}LOCALIZATION: The error prefix "MSBUILD : error MSBxxxx:" should not be localized.</note>
      </trans-unit>
      <trans-unit id="MissingConsoleLoggerParameterError">
        <source>MSBUILD : error MSB1037: Specify one or more parameters for the console logger if using the /consoleLoggerParameters switch</source>
        <target state="translated">MSBUILD : error MSB1037: Geben Sie bei Verwendung des Schalters "/consoleLoggerParameters" mindestens einen Parameter für die Konsolenprotokollierung an.</target>
        <note>{StrBegin="MSBUILD : error MSB1037: "}
      UE: This happens if the user does something like "msbuild.exe /consoleLoggerParameters:". The user must pass in one or more parameters
      after the switch e.g. "msbuild.exe /consoleLoggerParameters:ErrorSummary".
      LOCALIZATION: The prefix "MSBUILD : error MSBxxxx:" should not be localized.
    </note>
      </trans-unit>
      <trans-unit id="MissingFileLoggerParameterError">
        <source>MSBUILD : error MSB1038: Specify one or more parameters for the file logger if using the /fileLoggerParameters switch</source>
        <target state="translated">MSBUILD : error MSB1038: Geben Sie bei Verwendung des Schalters "/fileLoggerParameters" mindestens einen Parameter für die Dateiprotokollierung an.</target>
        <note>{StrBegin="MSBUILD : error MSB1038: "}
      UE: This happens if the user does something like "msbuild.exe /fileLoggerParameters:". The user must pass in one or more parameters
      after the switch e.g. "msbuild.exe /fileLoggerParameters:logfile=c:\temp\logfile".
      LOCALIZATION: The prefix "MSBUILD : error MSBxxxx:" should not be localized.
    </note>
      </trans-unit>
      <trans-unit id="MissingNodeReuseParameterError">
        <source>MSBUILD : error MSB1041: Specify one or more parameters for node reuse if using the /nodereuse switch</source>
        <target state="translated">MSBUILD : error MSB1041: Geben Sie bei Verwendung des Schalters "/nodereuse" mindestens einen Parameter für die Knotenwiederverwendung an.</target>
        <note>{StrBegin="MSBUILD : error MSB1041: "}
      UE: This happens if the user does something like "msbuild.exe /nodereuse:" without a true or false
      LOCALIZATION: The prefix "MSBUILD : error MSBxxxx:" should not be localized.
     </note>
      </trans-unit>
      <trans-unit id="InvalidNodeReuseValue">
        <source>MSBUILD : error MSB1042: Node reuse value is not valid. {0}.</source>
        <target state="translated">MSBUILD : error MSB1042: Der Wert für die Knotenwiederverwendung ist nicht gültig. {0}.</target>
        <note>{StrBegin="MSBUILD : error MSB1042: "}
     UE: This message does not need in-line parameters because the exception takes care of displaying the invalid arg.
     This error is shown when a user specifies a node reuse value that is not equivilant to Boolean.TrueString or Boolean.FalseString.
     LOCALIZATION: The prefix "MSBUILD : error MSBxxxx:" should not be localized.
  </note>
      </trans-unit>
      <trans-unit id="AbortingBuild">
        <source>Attempting to cancel the build...</source>
        <target state="translated">Es wird versucht, den Buildvorgang abzubrechen...</target>
        <note />
      </trans-unit>
      <trans-unit id="InvalidPreprocessPath">
        <source>MSBUILD : error MSB1047: File to preprocess to is not valid. {0}</source>
        <target state="translated">MSBUILD : error MSB1047: Die vorzuverarbeitende Datei ist ungültig. {0}</target>
        <note>{StrBegin="MSBUILD : error MSB1047: "}</note>
      </trans-unit>
      <trans-unit id="LoggerCreationError">
        <source>MSBUILD : error MSB1021: Cannot create an instance of the logger. {0}</source>
        <target state="translated">MSBUILD : error MSB1021: Eine Instanz der Protokollierung kann nicht erzeugt werden. {0}</target>
        <note>{StrBegin="MSBUILD : error MSB1021: "}
      UE: This error is shown when a logger cannot be loaded and instantiated from its assembly.
      LOCALIZATION: The prefix "MSBUILD : error MSBxxxx:" should not be localized. {0} contains a message explaining why the
      logger could not be created -- this message comes from the CLR/FX and is localized.</note>
      </trans-unit>
      <trans-unit id="LoggerNotFoundError">
        <source>MSBUILD : error MSB1020: The logger was not found. Check the following: 1.) The logger name specified is the same as the name of the logger class. 2.) The logger class is "public" and implements the Microsoft.Build.Framework.ILogger interface. 3.) The path to the logger assembly is correct, or the logger can be loaded using only the assembly name provided.</source>
        <target state="translated">MSBUILD : error MSB1020: Die Protokollierung konnte nicht gefunden werden. Überprüfen Sie Folgendes: 1.) Der angegebene Protokollierungsname entspricht dem Namen der Protokollierungsklasse. 2.) Die Protokollierungsklasse ist "public" und implementiert die Microsoft.Build.Framework.ILogger-Schnittstelle. 3.) Der Pfad der Protokollierungsassembly ist richtig, oder die Protokollierung kann nur mit dem angegebenen Assemblynamen geladen werden.</target>
        <note>
      {StrBegin="MSBUILD : error MSB1020: "}UE: This message does not need in-line parameters because the exception takes care of displaying the invalid arg.
      This error is shown when a user specifies an logger that does not exist e.g. "msbuild /logger:FooLoggerClass,FooAssembly". The
      logger class must exist in the given assembly.
      LOCALIZATION: The prefix "MSBUILD : error MSBxxxx:" should not be localized.
    </note>
      </trans-unit>
      <trans-unit id="ProjectUpgradeNeededToVcxProj">
        <source>MSBUILD : error MSB4192: The project file "{0}" is in the ".vcproj" or ".dsp" file format, which MSBuild cannot build directly. Please convert the project by opening it in the Visual Studio IDE or running the conversion tool, or, for ".vcproj", use MSBuild to build the solution file containing the project instead.</source>
        <target state="translated">MSBUILD : error MSB4192: Die Projektdatei "{0}" weist das Dateiformat ".vcproj" oder ".dsp" auf, das von MSBuild nicht direkt erstellt werden kann. Konvertieren Sie das Projekt, indem Sie es in der Visual Studio IDE öffnen oder das Konvertierungstool ausführen. Für ".vcproj" verwenden Sie zum Erstellen der Projektmappendatei, die stattdessen das Projekt enthält, MSBuild.</target>
        <note>{StrBegin="MSBUILD : error MSB4192: "} LOC: ".vcproj" and ".dsp" should not be localized</note>
      </trans-unit>
      <trans-unit id="NeedJustMyCode">
        <source>If MSBuild debugging does not work correctly, please verify that the "Just My Code" feature is enabled in Visual Studio, and that you have selected the managed debugger.</source>
        <target state="translated">Wenn das MSBuild-Debugging nicht ordnungsgemäß funktioniert, überprüfen Sie, ob die Funktion "Nur mein Code" in Visual Studio aktiviert ist und ob Sie den verwalteten Debugger ausgewählt haben.</target>
        <note />
      </trans-unit>
      <trans-unit id="DebuggingSolutionFiles">
        <source>MSBUILD : error MSB1048: Solution files cannot be debugged directly. Run MSBuild first with an environment variable MSBUILDEMITSOLUTION=1 to create a corresponding ".sln.metaproj" file. Then debug that.</source>
        <target state="translated">MSBUILD : error MSB1048: Die Projektmappendateien können nicht direkt debuggt werden. Führen Sie zuerst MSBuild mit einer Umgebungsvariablen (MSBUILDEMITSOLUTION=1) aus, um eine entsprechende Datei mit der Bezeichnung ".sln.metaproj" zu erstellen. Führen Sie anschließend einen Debugvorgang aus.</target>
        <note>{StrBegin="MSBUILD : error MSB1048: "} LOC: ".SLN" should not be localized</note>
      </trans-unit>
      <trans-unit id="BuildStarted">
        <source>Build started.</source>
        <target state="translated">Der Buildvorgang wurde gestartet.</target>
        <note />
      </trans-unit>
      <trans-unit id="FileLocation">
        <source>{0} ({1},{2})</source>
        <target state="translated">{0} ({1},{2})</target>
        <note>A file location to be embedded in a string.</note>
      </trans-unit>
      <trans-unit id="AmbiguousProjectDirectoryError">
        <source>MSBUILD : error MSB1050: Specify which project or solution file to use because the folder "{0}" contains more than one project or solution file.</source>
        <target state="translated">MSBUILD : Fehler MSB1050: Geben Sie die zu verwendende Projekt- oder Projektmappendatei an, da der Ordner "{0}" mehrere Projekt- oder Projektmappendateien enthält.</target>
        <note>
      {StrBegin="MSBUILD : error MSB1050: "}UE: If no project or solution file is explicitly specified on the MSBuild.exe command-line, then the engine searches for a
      project or solution file in the current directory by looking for *.*PROJ and *.SLN. If more than one file is found that matches this wildcard, we
      fire this error.
      LOCALIZATION: The prefix "MSB1050 : error MSBxxxx:" should not be localized.
    </note>
      </trans-unit>
      <trans-unit id="HelpMessage_28_WarnAsErrorSwitch">
        <source>  /warnaserror[:code[;code2]]
                     List of warning codes to treats as errors.  Use a semicolon
                     or a comma to separate multiple warning codes. To treat all
                     warnings as errors use the switch with no values.
                     (Short form: /err[:c;[c2]])

                     Example:
                       /warnaserror:MSB4130

                     When a warning is treated as an error the target will
                     continue to execute as if it was a warning but the overall
                     build will fail.
    </source>
        <target state="translated">  /warnaserror[:code[;code2]]
                     Liste mit als Fehler zu behandelnden Warncodes. Trennen Sie
                     mehrere Warncodes durch Kommas oder Semikolons. Verwenden Sie den Switch
                     ohne Daten, damit alle Warnungen als Fehler behandelt werden.
                     (Kurzform: /err[:c;[c2]])

                     Beispiel:
                       /warnaserror:MSB4130

                     Wenn eine Warnung als Fehler behandelt wird, wird das Ziel
                     wie bei einer Warnung weiter ausgeführt, die
                     gesamte Erstellung schlägt jedoch fehl.
    </target>
        <note>
      LOCALIZATION: "/warnaserror" and "/err" should not be localized.
      LOCALIZATION: None of the lines should be longer than a standard width console window, eg 80 chars.
    </note>
      </trans-unit>
      <trans-unit id="HelpMessage_29_WarnAsMessageSwitch">
        <source>  /warnasmessage[:code[;code2]]
                     List of warning codes to treats as low importance
                     messages.  Use a semicolon or a comma to separate
                     multiple warning codes.
                     (Short form: /nowarn[:c;[c2]])

                     Example:
                       /warnasmessage:MSB3026
    </source>
        <target state="translated">  /warnasmessage[:code[;code2]]
                     Liste von Warncodes, die als Meldungen mit geringer Priorität
                     zu behandeln sind. Trennen Sie mehrere Warncodes
                     durch Kommas oder Semikolons.
                     (Kurzform: /nowarn[:c;[c2]])

                     Beispiel:
                       /warnasmessage:MSB3026
    </target>
        <note>
      LOCALIZATION: "/warnasmessage" and "/nowarn" should not be localized.
      LOCALIZATION: None of the lines should be longer than a standard width console window, eg 80 chars.
    </note>
      </trans-unit>
      <trans-unit id="ParameterRequiredError">
        <source>MSBUILD : error MSB1049: The {0} parameter must be specified</source>
        <target state="translated">MSBUILD : Fehler MSB1049: Der Parameter {0} muss festgelegt werden.</target>
        <note>{StrBegin="MSBUILD : error MSB1049: "}</note>
      </trans-unit>
      <trans-unit id="MissingWarnAsMessageParameterError">
        <source>MSBUILD : error MSB1051: Specify one or more warning codes to treat as low importance messages when using the /warnasmessage switch.</source>
        <target state="translated">MSBUILD : Fehler MSB1051: Geben Sie mindestens einen Warncode an, der als Meldung mit geringer Priorität behandelt werden soll, wenn Sie den Switch "/warnasmessage" verwenden.</target>
        <note>
      {StrBegin="MSBUILD : error MSB1051: "}
      UE: This happens if the user does something like "msbuild.exe /warnasmessage:" without any codes.
      LOCALIZATION: The prefix "MSBUILD : error MSBxxxx:" should not be localized.
    </note>
      </trans-unit>
      <trans-unit id="HelpMessage_30_BinaryLoggerSwitch">
        <source>  /binaryLogger[:[LogFile=]output.binlog[;ProjectImports={None,Embed,ZipFile}]]
                     Serializes all build events to a compressed binary file.
                     By default the file is in the current directory and named
                     "msbuild.binlog". The binary log is a detailed description
                     of the build process that can later be used to reconstruct
                     text logs and used by other analysis tools. A binary log
                     is usually 10-20x smaller than the most detailed text
                     diagnostic-level log, but it contains more information.
                     (Short form: /bl)

                     The binary logger by default collects the source text of
                     project files, including all imported projects and target
                     files encountered during the build. The optional
                     ProjectImports switch controls this behavior:

                      ProjectImports=None     - Don't collect the project
                                                imports.
                      ProjectImports=Embed    - Embed project imports in the
                                                log file.
                      ProjectImports=ZipFile  - Save project files to
                                                output.projectimports.zip
                                                where output is the same name
                                                as the binary log file name.

                     The default setting for ProjectImports is Embed.
                     Note: the logger does not collect non-MSBuild source files
                     such as .cs, .cpp etc.

                     A .binlog file can be "played back" by passing it to
                     msbuild.exe as an argument instead of a project/solution.
                     Other loggers will receive the information contained
                     in the log file as if the original build was happening.
                     You can read more about the binary log and its usages at:
                     https://github.com/Microsoft/msbuild/wiki/Binary-Log

                     Examples:
                       /bl
                       /bl:output.binlog
                       /bl:output.binlog;ProjectImports=None
                       /bl:output.binlog;ProjectImports=ZipFile
                       /bl:..\..\custom.binlog
                       /binaryLogger
    </source>
        <target state="translated">  /binaryLogger[:[LogFile=]output.binlog[;ProjectImports={None,Embed,ZipFile}]]
                     Serialisiert alle Buildereignisse in eine komprimierte Binärdatei.
                     Standardmäßig befindet sich die Datei im aktuellen Verzeichnis und hat den Namen
                     "msbuild.binlog". Das binäre Protokoll ist eine detaillierte Beschreibung
                     des Buildprozesses, der später zum Rekonstruieren von
                     Textprotokollen dient und der von anderen Analysetools verwendet wird. Detaillierte
                     Textprotokolle auf Diagnoseebene sind in der Regel 10–20-mal so groß wie
                     binäre Protokolle, letztere enthalten jedoch mehr Informationen.
                     (Kurzform: /bl)

                     Die binäre Protokollierung erfasst standardmäßig den Quelltext von
                     Projektdateien, einschließlich aller beim Buildvorgang aufgetretenen importierten
                     Projekte und Zieldateien. Der optionale Schalter
                     ProjectImports steuert dieses Verhalten:

                      ProjectImports=None     - Projektimporte nicht
                                                erfassen
                      ProjectImports=Embed    - Projektimporte in die
                                                Protokolldatei einbetten
                      ProjectImports=ZipFile  - Projektdateien in
                                                output.projectimports.zip
                                                speichern, wobei "output" dem Namen
                                                der binären Protokolldatei entspricht.

                     Die Standardeinstellung für ProjectImports ist "Embed".
                     Hinweis: Die Protokollierung erfasst nur MSBuild-Quelldateien.
                     Andere Dateien wie etwa CS, CPP usw. werden nicht erfasst.

                     Eine BINLOG-Datei kann wiedergegeben werden, indem sie an
                     msbuild.exe als Argument und nicht als Projekt/Projektmappe übergeben wird.
                     Andere Protokollierungen erhalten die Informationen, die
                     wie beim ursprünglichen Buildvorgang in der Protokolldatei enthalten sind.
                     Weitere Informationen zu binären Protokollen und ihrer Verwendung erhalten Sie unter:
                     https://github.com/Microsoft/msbuild/wiki/Binary-Log

                     Beispiele:
                       /bl
                       /bl:output.binlog
                       /bl:output.binlog;ProjectImports=None
                       /bl:output.binlog;ProjectImports=ZipFile
                       /bl:..\..\custom.binlog
                       /binaryLogger
    </target>
        <note>
      LOCALIZATION: The following should not be localized:
      1) "msbuild"
      2) the string "binlog" that describes the file extension
      3) all switch names and their short forms e.g. /bl and /binaryLogger
      LOCALIZATION: None of the lines should be longer than a standard width console window, eg 80 chars.
    </note>
      </trans-unit>
      <trans-unit id="HelpMessage_31_RestoreSwitch">
        <source>  /restore[:True|False]
                     Runs a target named Restore prior to building
                     other targets.  This is useful when your project
                     tree requires packages to be restored before they
                     can be built. Specifying /restore is the same as
                     specifying /restore:True.  Use the parameter to
                     override a value that comes from a response file.
                     (Short form: /r)
    </source>
        <target state="translated">  /restore[:True|False]
                     Führt vor der Erstellung anderer Ziele ein Ziel namens
                     "Restore" aus. Dies ist hilfreich, wenn Pakete in Ihrer
                     Projektstruktur wiederhergestellt werden müssen, bevor sie
                     erstellt werden können. Die Angabe von /restore ist identisch mit
                     der Angabe von /restore:True. Verwenden Sie den Parameter, um
                     einen Wert außer Kraft zu setzen, der aus einer Antwortdatei stammt.
                     (Kurzform: /r)
    </target>
        <note>
      LOCALIZATION: "/restore" and "/r" should not be localized.
      LOCALIZATION: None of the lines should be longer than a standard width console window, eg 80 chars.
    </note>
      </trans-unit>
      <trans-unit id="InvalidNodeReuseTrueValue">
        <source>MSBUILD : error MSB1042: Node reuse value is not valid. This version of MSBuild does not support node reuse. If specified, the node reuse switch value must be false.</source>
        <target state="translated">MSBUILD: Fehler MSB1042: Der Wert für die Knotenwiederverwendung ist ungültig. Diese Version von MSBuild unterstützt keine Knotenwiederverwendung. Wenn angegeben, muss der Wert für die Option zur Knotenwiederverwendung FALSE lauten.</target>
        <note>{StrBegin="MSBUILD : error MSB1042: "}
     UE: This message does not need in-line parameters because the exception takes care of displaying the invalid arg.
     This error is shown when a user specifies a node reuse value that is not equivalent to Boolean.TrueString or Boolean.FalseString.
     LOCALIZATION: The prefix "MSBUILD : error MSBxxxx:" should not be localized.
  </note>
      </trans-unit>
      <trans-unit id="InvalidRestoreValue">
        <source>MSBUILD : error MSB1052: Restore value is not valid. {0}</source>
        <target state="translated">MSBUILD: Fehler MSB1052: Der Wert für die Wiederherstellung ist nicht gültig. {0}</target>
        <note>{StrBegin="MSBUILD : error MSB1052: "}
      UE: This message does not need in-line parameters because the exception takes care of displaying the invalid arg.
      This error is shown when a user specifies a restore value that is not equivalent to Boolean.TrueString or Boolean.FalseString.
      LOCALIZATION: The prefix "MSBUILD : error MSBxxxx:" should not be localized.
    </note>
      </trans-unit>
      <trans-unit id="HelpMessage_32_ProfilerSwitch">
        <source>  /profileevaluation:&lt;file&gt;    
                     Profiles MSBuild evaluation and writes the result 
                     to the specified file. If the extension of the specified
                     file is '.md', the result is generated in markdown
                     format. Otherwise, a tab separated file is produced.
    </source>
<<<<<<< HEAD
        <target state="new">  /profileevaluation:&lt;file&gt;    
                     Profiles MSBuild evaluation and writes the result 
                     to the specified file. If the extension of the specified
                     file is '.md', the result is generated in markdown
                     format. Otherwise, a tab separated file is produced.
=======
        <target state="translated">  /profileevaluation:&lt;Datei&gt;    
                     Erstellt ein Profil der MSBuild-Auswertung und speichert das Ergebnis 
                     in der angegebenen Datei. Wenn die Erweiterung der angegebenen
                     Datei ".md" lautet, wird das Ergebnis im Markdown-
                     Format generiert. Andernfalls wird eine durch Tabstopp getrennte Datei erstellt.
>>>>>>> a15eb55f
    </target>
        <note />
      </trans-unit>
      <trans-unit id="HelpMessage_33_RestorePropertySwitch">
        <source>  /restoreProperty:&lt;n&gt;=&lt;v&gt;
                     Set or override these project-level properties only
                     during restore and do not use properties specified
                     with the /property argument. &lt;n&gt; is the property
                     name, and &lt;v&gt; is the property value. Use a
                     semicolon or a comma to separate multiple properties,
                     or specify each property separately.
                     (Short form: /rp)
                     Example:
                       /restoreProperty:IsRestore=true;MyProperty=value
    </source>
<<<<<<< HEAD
        <target state="new">  /restoreProperty:&lt;n&gt;=&lt;v&gt;
                     Set or override these project-level properties only
                     during restore and do not use properties specified
                     with the /property argument. &lt;n&gt; is the property
                     name, and &lt;v&gt; is the property value. Use a
                     semicolon or a comma to separate multiple properties,
                     or specify each property separately.
                     (Short form: /rp)
                     Example:
=======
        <target state="translated">  /restoreProperty:&lt;N&gt;=&lt;W&gt;
                     Diese Eigenschaften auf Projektebene sollten nur
                     während der Wiederherstellung festgelegt oder überschrieben werden, und Sie dürfen keine Eigenschaften verwenden,
                     die mit dem Argument "/property" angegeben werden. "&lt;N&gt;" ist der Eigenschaftenname,
                     "&lt;W&gt;" ist der Eigenschaftenwert. Verwenden Sie ein
                     Semikolon oder Komma, um mehrere Eigenschaften voneinander zu trennen,
                     oder geben Sie jede Eigenschaft separat an.
                     (Kurzform: /rp)
                     Beispiel:
>>>>>>> a15eb55f
                       /restoreProperty:IsRestore=true;MyProperty=value
    </target>
        <note>
      LOCALIZATION: "/restoreProperty" and "/rp" should not be localized.
      LOCALIZATION: None of the lines should be longer than a standard width console window, eg 80 chars.
    </note>
      </trans-unit>
      <trans-unit id="InvalidProfilerValue">
        <source>MSBUILD : error MSB1053: Provided filename is not valid. {0}</source>
<<<<<<< HEAD
        <target state="new">MSBUILD : error MSB1053: Provided filename is not valid. {0}</target>
=======
        <target state="translated">MSBUILD: Fehler MSB1053: Der angegebene Dateiname ist ungültig. {0}</target>
>>>>>>> a15eb55f
        <note />
      </trans-unit>
      <trans-unit id="MissingProfileParameterError">
        <source>MSBUILD :error MSB1054: A filename must be specified to generate the profiler result.</source>
<<<<<<< HEAD
        <target state="new">MSBUILD :error MSB1054: A filename must be specified to generate the profiler result.</target>
=======
        <target state="translated">MSBUILD: Fehler MSB1054: Ein Dateiname muss angegeben werden, um das Profilerergebnis zu generieren.</target>
>>>>>>> a15eb55f
        <note />
      </trans-unit>
    </body>
  </file>
</xliff><|MERGE_RESOLUTION|>--- conflicted
+++ resolved
@@ -1394,19 +1394,11 @@
                      file is '.md', the result is generated in markdown
                      format. Otherwise, a tab separated file is produced.
     </source>
-<<<<<<< HEAD
-        <target state="new">  /profileevaluation:&lt;file&gt;    
-                     Profiles MSBuild evaluation and writes the result 
-                     to the specified file. If the extension of the specified
-                     file is '.md', the result is generated in markdown
-                     format. Otherwise, a tab separated file is produced.
-=======
         <target state="translated">  /profileevaluation:&lt;Datei&gt;    
                      Erstellt ein Profil der MSBuild-Auswertung und speichert das Ergebnis 
                      in der angegebenen Datei. Wenn die Erweiterung der angegebenen
                      Datei ".md" lautet, wird das Ergebnis im Markdown-
                      Format generiert. Andernfalls wird eine durch Tabstopp getrennte Datei erstellt.
->>>>>>> a15eb55f
     </target>
         <note />
       </trans-unit>
@@ -1422,17 +1414,6 @@
                      Example:
                        /restoreProperty:IsRestore=true;MyProperty=value
     </source>
-<<<<<<< HEAD
-        <target state="new">  /restoreProperty:&lt;n&gt;=&lt;v&gt;
-                     Set or override these project-level properties only
-                     during restore and do not use properties specified
-                     with the /property argument. &lt;n&gt; is the property
-                     name, and &lt;v&gt; is the property value. Use a
-                     semicolon or a comma to separate multiple properties,
-                     or specify each property separately.
-                     (Short form: /rp)
-                     Example:
-=======
         <target state="translated">  /restoreProperty:&lt;N&gt;=&lt;W&gt;
                      Diese Eigenschaften auf Projektebene sollten nur
                      während der Wiederherstellung festgelegt oder überschrieben werden, und Sie dürfen keine Eigenschaften verwenden,
@@ -1442,7 +1423,6 @@
                      oder geben Sie jede Eigenschaft separat an.
                      (Kurzform: /rp)
                      Beispiel:
->>>>>>> a15eb55f
                        /restoreProperty:IsRestore=true;MyProperty=value
     </target>
         <note>
@@ -1452,20 +1432,12 @@
       </trans-unit>
       <trans-unit id="InvalidProfilerValue">
         <source>MSBUILD : error MSB1053: Provided filename is not valid. {0}</source>
-<<<<<<< HEAD
-        <target state="new">MSBUILD : error MSB1053: Provided filename is not valid. {0}</target>
-=======
         <target state="translated">MSBUILD: Fehler MSB1053: Der angegebene Dateiname ist ungültig. {0}</target>
->>>>>>> a15eb55f
         <note />
       </trans-unit>
       <trans-unit id="MissingProfileParameterError">
         <source>MSBUILD :error MSB1054: A filename must be specified to generate the profiler result.</source>
-<<<<<<< HEAD
-        <target state="new">MSBUILD :error MSB1054: A filename must be specified to generate the profiler result.</target>
-=======
         <target state="translated">MSBUILD: Fehler MSB1054: Ein Dateiname muss angegeben werden, um das Profilerergebnis zu generieren.</target>
->>>>>>> a15eb55f
         <note />
       </trans-unit>
     </body>
