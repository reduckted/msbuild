--- conflicted
+++ resolved
@@ -1400,19 +1400,11 @@
                      file is '.md', the result is generated in markdown
                      format. Otherwise, a tab separated file is produced.
     </source>
-<<<<<<< HEAD
-        <target state="new">  /profileevaluation:&lt;file&gt;    
-                     Profiles MSBuild evaluation and writes the result 
-                     to the specified file. If the extension of the specified
-                     file is '.md', the result is generated in markdown
-                     format. Otherwise, a tab separated file is produced.
-=======
         <target state="translated">  /profileevaluation:&lt;archivo&gt;    
                      Genera un perfil de la evaluación de MSBuild y escribe el resultado
                      en el archivo especificado. Si la extensión del archivo especificado
                      es ".md", el resultado se genera en formato Markdown.
                      Si no es así, se genera un archivo independiente.
->>>>>>> a15eb55f
     </target>
         <note />
       </trans-unit>
@@ -1428,17 +1420,6 @@
                      Example:
                        /restoreProperty:IsRestore=true;MyProperty=value
     </source>
-<<<<<<< HEAD
-        <target state="new">  /restoreProperty:&lt;n&gt;=&lt;v&gt;
-                     Set or override these project-level properties only
-                     during restore and do not use properties specified
-                     with the /property argument. &lt;n&gt; is the property
-                     name, and &lt;v&gt; is the property value. Use a
-                     semicolon or a comma to separate multiple properties,
-                     or specify each property separately.
-                     (Short form: /rp)
-                     Example:
-=======
         <target state="translated">  /restoreProperty:&lt;n&gt;=&lt;v&gt;
                      Definir o invalidar estas propiedades de nivel de proyecto solo
                      durante la restauración y no utilizar las propiedades especificadas
@@ -1448,7 +1429,6 @@
                      o especifique cada propiedad de manera independiente.
                      (Forma breve: /rp)
                      Ejemplo:
->>>>>>> a15eb55f
                        /restoreProperty:IsRestore=true;MyProperty=value
     </target>
         <note>
@@ -1458,20 +1438,12 @@
       </trans-unit>
       <trans-unit id="InvalidProfilerValue">
         <source>MSBUILD : error MSB1053: Provided filename is not valid. {0}</source>
-<<<<<<< HEAD
-        <target state="new">MSBUILD : error MSB1053: Provided filename is not valid. {0}</target>
-=======
         <target state="translated">MSBUILD : error MSB1053: El nombre de archivo proporcionado no es válido. {0}</target>
->>>>>>> a15eb55f
         <note />
       </trans-unit>
       <trans-unit id="MissingProfileParameterError">
         <source>MSBUILD :error MSB1054: A filename must be specified to generate the profiler result.</source>
-<<<<<<< HEAD
-        <target state="new">MSBUILD :error MSB1054: A filename must be specified to generate the profiler result.</target>
-=======
         <target state="translated">MSBUILD :error MSB1054: Es necesario especificar un nombre de archivo para generar el resultado del generador de perfiles.</target>
->>>>>>> a15eb55f
         <note />
       </trans-unit>
     </body>
