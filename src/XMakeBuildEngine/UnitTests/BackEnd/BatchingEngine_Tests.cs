--- conflicted
+++ resolved
@@ -1,4 +1,4 @@
-﻿// Copyright (c) Microsoft. All rights reserved.
+// Copyright (c) Microsoft. All rights reserved.
 // Licensed under the MIT license. See LICENSE file in the project root for full license information.
 
 using System;
@@ -7,11 +7,6 @@
 using System.Collections;
 using System.Text.RegularExpressions;
 
-<<<<<<< HEAD
-using NUnit.Framework;
-
-=======
->>>>>>> 3f8a403e
 using Microsoft.Build.BackEnd;
 using Microsoft.Build.Collections;
 using Microsoft.Build.Evaluation;
@@ -25,16 +20,9 @@
 
 namespace Microsoft.Build.UnitTests.BackEnd
 {
-<<<<<<< HEAD
-    [TestFixture]
     public class BatchingEngine_Tests
     {
-        [Test]
-=======
-    public class BatchingEngine_Tests
-    {
-        [Fact]
->>>>>>> 3f8a403e
+        [Fact]
         public void GetBuckets()
         {
             ProjectInstance project = ProjectHelpers.CreateEmptyProjectInstance();
@@ -121,11 +109,7 @@
         /// where there are only two items and both of them have a value for Culture, but they
         /// have different values.
         /// </summary>
-<<<<<<< HEAD
-        [Test]
-=======
-        [Fact]
->>>>>>> 3f8a403e
+        [Fact]
         public void ValidUnqualifiedMetadataReference()
         {
             ProjectInstance project = ProjectHelpers.CreateEmptyProjectInstance();
@@ -156,12 +140,7 @@
         /// It's illegal because not all of the items consumed contain a value for
         /// that metadata.
         /// </summary>
-<<<<<<< HEAD
-        [Test]
-        [ExpectedException(typeof(InvalidProjectFileException))]
-=======
-        [Fact]
->>>>>>> 3f8a403e
+        [Fact]
         public void InvalidUnqualifiedMetadataReference()
         {
             Assert.Throws<InvalidProjectFileException>(() =>
@@ -195,12 +174,7 @@
         /// It's illegal because not all of the items consumed contain a value for
         /// that metadata.
         /// </summary>
-<<<<<<< HEAD
-        [Test]
-        [ExpectedException(typeof(InvalidProjectFileException))]
-=======
-        [Fact]
->>>>>>> 3f8a403e
+        [Fact]
         public void NoItemsConsumed()
         {
             Assert.Throws<InvalidProjectFileException>(() =>
@@ -224,11 +198,7 @@
         /// This test ensures that two items with duplicate attributes end up in exactly one batching
         /// bucket.
         /// </summary>
-<<<<<<< HEAD
-        [Test]
-=======
-        [Fact]
->>>>>>> 3f8a403e
+        [Fact]
         public void Regress_Mutation_DuplicateBatchingBucketsAreFoldedTogether()
         {
             ProjectInstance project = ProjectHelpers.CreateEmptyProjectInstance();
@@ -251,11 +221,7 @@
             Assert.Equal(1, buckets.Count);
         }
 
-<<<<<<< HEAD
-        [Test]
-=======
-        [Fact]
->>>>>>> 3f8a403e
+        [Fact]
         public void Simple()
         {
             string content = @"
@@ -286,11 +252,7 @@
         /// due to us adding the same item instance to the remove item lists when merging the lookups between the two batches.
         /// The fix was to not add the item to the remove list if it already exists.
         /// </summary>
-<<<<<<< HEAD
-        [Test]
-=======
-        [Fact]
->>>>>>> 3f8a403e
+        [Fact]
         public void Regress72803()
         {
             string content = @"
@@ -331,11 +293,7 @@
         /// items for that list even in buckets where there should be none, because
         /// it was batching over metadata that only other list/s had.
         /// </summary>
-<<<<<<< HEAD
-        [Test]
-=======
-        [Fact]
->>>>>>> 3f8a403e
+        [Fact]
         public void BucketsWithEmptyListForBatchedItemList()
         {
             string content = @"
@@ -364,11 +322,7 @@
         /// <summary>
         /// Bug for Targets instead of Tasks.
         /// </summary>
-<<<<<<< HEAD
-        [Test]
-=======
-        [Fact]
->>>>>>> 3f8a403e
+        [Fact]
         public void BucketsWithEmptyListForTargetBatchedItemList()
         {
             string content = @"
@@ -393,11 +347,7 @@
         /// A batching target that has no outputs should still run.
         /// This is how we shipped before, although Jay pointed out it's odd.
         /// </summary>
-<<<<<<< HEAD
-        [Test]
-=======
-        [Fact]
->>>>>>> 3f8a403e
+        [Fact]
         public void BatchOnEmptyOutput()
         {
             string content = @"
@@ -423,11 +373,7 @@
         /// We verify this by using the Warning class. If the same object is being reused,
         /// the second warning would have the code from the first use of the task.
         /// </summary>
-<<<<<<< HEAD
-        [Test]
-=======
-        [Fact]
->>>>>>> 3f8a403e
+        [Fact]
         public void EachBatchGetsASeparateTaskObject()
         {
             string content = @"
@@ -456,11 +402,7 @@
         /// order as the items are declared in the project, especially when batching is simply 
         /// being used as a "for loop".
         /// </summary>
-<<<<<<< HEAD
-        [Test]
-=======
-        [Fact]
->>>>>>> 3f8a403e
+        [Fact]
         public void BatcherPreservesItemOrderWithinASingleItemList()
         {
             string content = @"
@@ -495,11 +437,7 @@
         /// Undefined and empty metadata values should not be distinguished when bucketing.
         /// This is the same as previously shipped.
         /// </summary>
-<<<<<<< HEAD
-        [Test]
-=======
-        [Fact]
->>>>>>> 3f8a403e
+        [Fact]
         public void UndefinedAndEmptyMetadataValues()
         {
             string content = @"
