﻿// Copyright (c) Microsoft. All rights reserved.
// Licensed under the MIT license. See LICENSE file in the project root for full license information.

using System;
using System.Xml;
using System.Text;
using System.Collections;
using System.Collections.Generic;
using System.Text.RegularExpressions;
using System.Threading;
<<<<<<< HEAD
using NUnit.Framework;
=======
>>>>>>> 3f8a403e
using Microsoft.Build.Framework;
using Microsoft.Build.BackEnd;
using Microsoft.Build.BackEnd.Logging;
using Microsoft.Build.Execution;
using Microsoft.Build.Shared;
using LegacyThreadingData = Microsoft.Build.Execution.LegacyThreadingData;
using Xunit;

namespace Microsoft.Build.UnitTests.BackEnd
{
<<<<<<< HEAD
    [TestFixture]
=======
>>>>>>> 3f8a403e
    public class NodeEndpointInProc_Tests
    {
        private delegate void EndpointOperationDelegate(NodeEndpointInProc endpoint);

        private class MockHost : IBuildComponentHost, INodePacketFactory
        {
            private DataReceivedContext _dataReceivedContext;
            private AutoResetEvent _dataReceivedEvent;
            private BuildParameters _buildParameters;

            /// <summary>
            /// Retrieves the LegacyThreadingData associated with a particular component host
            /// </summary>
            private LegacyThreadingData _legacyThreadingData;


            public MockHost()
            {
                _buildParameters = new BuildParameters();
                _dataReceivedEvent = new AutoResetEvent(false);
                _legacyThreadingData = new LegacyThreadingData();
            }

            public ILoggingService LoggingService
            {
                get
                {
                    throw new NotImplementedException();
                }
            }

            /// <summary>
            /// Retrieves the LegacyThreadingData associated with a particular component host
            /// </summary>
            LegacyThreadingData IBuildComponentHost.LegacyThreadingData
            {
                get
                {
                    return _legacyThreadingData;
                }
            }

            public string Name
            {
                get
                {
                    return "NodeEndpointInProc_Tests.MockHost";
                }
            }

            public BuildParameters BuildParameters
            {
                get
                {
                    return _buildParameters;
                }
            }

            #region IBuildComponentHost Members

            public IBuildComponent GetComponent(BuildComponentType type)
            {
                throw new NotImplementedException();
            }

            public void RegisterFactory(BuildComponentType type, BuildComponentFactoryDelegate factory)
            {
            }

            #endregion

            #region INodePacketFactory Members

            public void RegisterPacketHandler(NodePacketType packetType, NodePacketFactoryMethod factory, INodePacketHandler handler)
            {
                throw new NotImplementedException();
            }

            public void UnregisterPacketHandler(NodePacketType packetType)
            {
                throw new NotImplementedException();
            }

            public void DeserializeAndRoutePacket(int nodeId, NodePacketType packetType, INodePacketTranslator translator)
            {
                throw new NotImplementedException();
            }

            public void RoutePacket(int nodeId, INodePacket packet)
            {
                _dataReceivedContext = new DataReceivedContext(Thread.CurrentThread, packet);
                _dataReceivedEvent.Set();
            }

            public DataReceivedContext DataReceivedContext
            {
                get { return _dataReceivedContext; }
            }

            public WaitHandle DataReceivedEvent
            {
                get { return _dataReceivedEvent; }
            }

            #endregion
        }
        private class TestPacket : INodePacket
        {
            #region INodePacket Members

            public NodePacketType Type
            {
                get { throw new NotImplementedException(); }
            }

            public void Translate(INodePacketTranslator translator)
            {
                throw new NotImplementedException();
            }

            #endregion
        }

        private struct LinkStatusContext
        {
            public readonly Thread thread;
            public readonly LinkStatus status;

            public LinkStatusContext(Thread thread, LinkStatus status)
            {
                this.thread = thread;
                this.status = status;
            }
        }

        private struct DataReceivedContext
        {
            public readonly Thread thread;
            public readonly INodePacket packet;

            public DataReceivedContext(Thread thread, INodePacket packet)
            {
                this.thread = thread;
                this.packet = packet;
            }
        }

        private Dictionary<INodeEndpoint, LinkStatusContext> _linkStatusTable;
        private MockHost _host;

<<<<<<< HEAD
        [Test]
=======
        [Fact]
>>>>>>> 3f8a403e
        public void ConstructionWithValidHost()
        {
            NodeEndpointInProc.EndpointPair endpoints =
                NodeEndpointInProc.CreateInProcEndpoints(
                    NodeEndpointInProc.EndpointMode.Synchronous, _host);
            Assert.NotNull(endpoints);

            endpoints =
                NodeEndpointInProc.CreateInProcEndpoints(
                    NodeEndpointInProc.EndpointMode.Asynchronous, _host);
            Assert.NotNull(endpoints);
        }

<<<<<<< HEAD
        [Test]
        [ExpectedException(typeof(ArgumentNullException))]
=======
        [Fact]
>>>>>>> 3f8a403e
        public void ConstructionSynchronousWithInvalidHost()
        {
            Assert.Throws<ArgumentNullException>(() =>
            {
                NodeEndpointInProc.EndpointPair endpoints =
                    NodeEndpointInProc.CreateInProcEndpoints(
                        NodeEndpointInProc.EndpointMode.Synchronous, null);
            }
           );
        }
<<<<<<< HEAD

        [Test]
        [ExpectedException(typeof(ArgumentNullException))]
=======
        [Fact]
>>>>>>> 3f8a403e
        public void ConstructionAsynchronousWithInvalidHost()
        {
            Assert.Throws<ArgumentNullException>(() =>
            {
                NodeEndpointInProc.EndpointPair endpoints =
                    NodeEndpointInProc.CreateInProcEndpoints(
                        NodeEndpointInProc.EndpointMode.Asynchronous, null);
            }
           );
        }
        /// <summary>
        /// Verify that the links:
        /// 1. are marked inactive
        /// 2. and that attempting to send data while they are
        /// inactive throws the expected exception.
        /// </summary>
<<<<<<< HEAD
        [Test]
=======
        [Fact]
>>>>>>> 3f8a403e
        public void InactiveLinkTestSynchronous()
        {
            NodeEndpointInProc.EndpointPair endpoints =
                NodeEndpointInProc.CreateInProcEndpoints(
                    NodeEndpointInProc.EndpointMode.Synchronous, _host);

            CallOpOnEndpoints(endpoints, VerifyLinkInactive);
            CallOpOnEndpoints(endpoints, VerifySendDataInvalidOperation);
            CallOpOnEndpoints(endpoints, VerifyDisconnectInvalidOperation);

            // The following should not throw
            endpoints.ManagerEndpoint.Listen(_host);
            endpoints.NodeEndpoint.Connect(_host);
        }

        /// <summary>
        /// Verify that the links are marked inactive and that attempting to send data while they are
        /// inactive throws the expected exception.
        /// </summary>
<<<<<<< HEAD
        [Test]
=======
        [Fact]
>>>>>>> 3f8a403e
        public void InactiveLinkTestAsynchronous()
        {
            NodeEndpointInProc.EndpointPair endpoints =
                NodeEndpointInProc.CreateInProcEndpoints(
                    NodeEndpointInProc.EndpointMode.Asynchronous, _host);

            CallOpOnEndpoints(endpoints, VerifyLinkInactive);
            CallOpOnEndpoints(endpoints, VerifySendDataInvalidOperation);
            CallOpOnEndpoints(endpoints, VerifyDisconnectInvalidOperation);

            // The following should not throw
            endpoints.ManagerEndpoint.Listen(_host);
            endpoints.NodeEndpoint.Connect(_host);
        }

<<<<<<< HEAD
        [Test]
=======
        [Fact]
>>>>>>> 3f8a403e
        public void ConnectionTestSynchronous()
        {
            NodeEndpointInProc.EndpointPair endpoints =
                NodeEndpointInProc.CreateInProcEndpoints(
                    NodeEndpointInProc.EndpointMode.Synchronous, _host);

            endpoints.ManagerEndpoint.OnLinkStatusChanged += LinkStatusChanged;
            endpoints.NodeEndpoint.OnLinkStatusChanged += LinkStatusChanged;

            // Call listen.  This shouldn't have any effect on the link statuses.
            endpoints.ManagerEndpoint.Listen(_host);
            CallOpOnEndpoints(endpoints, VerifyLinkInactive);
            // No link status callback should have occurred.
            Assert.False(_linkStatusTable.ContainsKey(endpoints.NodeEndpoint));
            Assert.False(_linkStatusTable.ContainsKey(endpoints.ManagerEndpoint));

            // Now call connect on the node side.  This should activate the link on both ends.
            endpoints.NodeEndpoint.Connect(_host);
            CallOpOnEndpoints(endpoints, VerifyLinkActive);

            // We should have received callbacks informing us of the link change.
            Assert.Equal(_linkStatusTable[endpoints.NodeEndpoint].status, LinkStatus.Active);
            Assert.Equal(_linkStatusTable[endpoints.ManagerEndpoint].status, LinkStatus.Active);
        }

<<<<<<< HEAD
        [Test]
=======
        [Fact]
>>>>>>> 3f8a403e
        public void DisconnectionTestSynchronous()
        {
            DisconnectionTestHelper(NodeEndpointInProc.EndpointMode.Synchronous);
        }

<<<<<<< HEAD
        [Test]
=======
        [Fact]
>>>>>>> 3f8a403e
        public void DisconnectionTestAsynchronous()
        {
            DisconnectionTestHelper(NodeEndpointInProc.EndpointMode.Asynchronous);
        }


<<<<<<< HEAD
        [Test]
=======
        [Fact]
>>>>>>> 3f8a403e
        public void SynchronousData()
        {
            // Create the endpoints
            NodeEndpointInProc.EndpointPair endpoints =
                NodeEndpointInProc.CreateInProcEndpoints(
                    NodeEndpointInProc.EndpointMode.Synchronous, _host);

            // Connect the endpoints
            endpoints.ManagerEndpoint.Listen(_host);
            endpoints.NodeEndpoint.Connect(_host);

            // Create our test packets
            INodePacket managerPacket = new TestPacket();
            INodePacket nodePacket = new TestPacket();

            // Send data from the manager. We expect to receive it from the node endpoint, and it should
            // be on the same thread.
            endpoints.ManagerEndpoint.SendData(managerPacket);
            Assert.Equal(_host.DataReceivedContext.packet, managerPacket);
            Assert.Equal(_host.DataReceivedContext.thread.ManagedThreadId, Thread.CurrentThread.ManagedThreadId);

            // Send data from the node.  We expect to receive it from the manager endpoint, and it should
            // be on the same thread.
            endpoints.NodeEndpoint.SendData(nodePacket);
            Assert.Equal(_host.DataReceivedContext.packet, nodePacket);
            Assert.Equal(_host.DataReceivedContext.thread.ManagedThreadId, Thread.CurrentThread.ManagedThreadId);
        }

<<<<<<< HEAD
        [Test]
=======
        [Fact]
>>>>>>> 3f8a403e
        public void AsynchronousData()
        {
            // Create the endpoints
            NodeEndpointInProc.EndpointPair endpoints =
                NodeEndpointInProc.CreateInProcEndpoints(
                    NodeEndpointInProc.EndpointMode.Asynchronous, _host);

            // Connect the endpoints
            endpoints.ManagerEndpoint.Listen(_host);
            endpoints.NodeEndpoint.Connect(_host);

            // Create our test packets
            INodePacket managerPacket = new TestPacket();
            INodePacket nodePacket = new TestPacket();

            // Send data from the manager. We expect to receive it from the node endpoint, and it should
            // be on the same thread.
            endpoints.ManagerEndpoint.SendData(managerPacket);
            if (!_host.DataReceivedEvent.WaitOne(1000, false))
            {
                Assert.True(false, "Data not received before timeout expired.");
            }
            Assert.Equal(_host.DataReceivedContext.packet, managerPacket);
            Assert.NotEqual(_host.DataReceivedContext.thread.ManagedThreadId, Thread.CurrentThread.ManagedThreadId);

            // Send data from the node.  We expect to receive it from the manager endpoint, and it should
            // be on the same thread.
            endpoints.NodeEndpoint.SendData(nodePacket);
            if (!_host.DataReceivedEvent.WaitOne(1000, false))
            {
                Assert.True(false, "Data not received before timeout expired.");
            }
            Assert.Equal(_host.DataReceivedContext.packet, nodePacket);
            Assert.NotEqual(_host.DataReceivedContext.thread.ManagedThreadId, Thread.CurrentThread.ManagedThreadId);
        }

<<<<<<< HEAD
        [SetUp]
        public void SetUp()
=======
        public NodeEndpointInProc_Tests()
>>>>>>> 3f8a403e
        {
            _linkStatusTable = new Dictionary<INodeEndpoint, LinkStatusContext>();
            _host = new MockHost();
        }

<<<<<<< HEAD
        [TearDown]
        public void TearDown()
        {
            _linkStatusTable = null;
            _host = null;
        }


=======
>>>>>>> 3f8a403e
        private void CallOpOnEndpoints(NodeEndpointInProc.EndpointPair pair, EndpointOperationDelegate opDelegate)
        {
            opDelegate(pair.NodeEndpoint);
            opDelegate(pair.ManagerEndpoint);
        }

        private void VerifyLinkInactive(NodeEndpointInProc endpoint)
        {
            Assert.Equal(endpoint.LinkStatus, LinkStatus.Inactive); // "Expected LinkStatus to be Inactive"
        }

        private void VerifyLinkActive(NodeEndpointInProc endpoint)
        {
            Assert.Equal(endpoint.LinkStatus, LinkStatus.Active); // "Expected LinkStatus to be Active"
        }

        private void VerifySendDataInvalidOperation(NodeEndpointInProc endpoint)
        {
            bool caught = false;
            try
            {
                endpoint.SendData(new TestPacket());
            }
            catch (InternalErrorException)
            {
                caught = true;
            }

            Assert.True(caught); // "Did not receive InternalErrorException."
        }

        private void VerifyDisconnectInvalidOperation(NodeEndpointInProc endpoint)
        {
            bool caught = false;
            try
            {
                endpoint.Disconnect();
            }
            catch (InternalErrorException)
            {
                caught = true;
            }
            Assert.True(caught); // "Did not receive InternalErrorException."
        }

        private void VerifyListenCallSuccess(NodeEndpointInProc endpoint)
        {
            endpoint.Listen(_host);
        }

        private void VerifyConnectCallSuccess(NodeEndpointInProc endpoint)
        {
            endpoint.Connect(_host);
            Assert.Equal(endpoint.LinkStatus, LinkStatus.Active);
        }

        private void DisconnectionTestHelper(NodeEndpointInProc.EndpointMode mode)
        {
            NodeEndpointInProc.EndpointPair endpoints = SetupConnection(mode);
            endpoints.ManagerEndpoint.Disconnect();
            VerifyLinksAndCallbacksInactive(endpoints);

            endpoints = SetupConnection(mode);
            endpoints.NodeEndpoint.Disconnect();
            VerifyLinksAndCallbacksInactive(endpoints);
        }

        private void VerifyLinksAndCallbacksInactive(NodeEndpointInProc.EndpointPair endpoints)
        {
            CallOpOnEndpoints(endpoints, VerifyLinkInactive);
            Assert.Equal(_linkStatusTable[endpoints.NodeEndpoint].status, LinkStatus.Inactive);
            Assert.Equal(_linkStatusTable[endpoints.ManagerEndpoint].status, LinkStatus.Inactive);
        }

        private NodeEndpointInProc.EndpointPair SetupConnection(NodeEndpointInProc.EndpointMode mode)
        {
            NodeEndpointInProc.EndpointPair endpoints =
                NodeEndpointInProc.CreateInProcEndpoints(mode, _host);

            endpoints.ManagerEndpoint.OnLinkStatusChanged += LinkStatusChanged;
            endpoints.NodeEndpoint.OnLinkStatusChanged += LinkStatusChanged;

            // Call listen.  This shouldn't have any effect on the link statuses.
            endpoints.ManagerEndpoint.Listen(_host);
            endpoints.NodeEndpoint.Connect(_host);

            return endpoints;
        }

        private void LinkStatusChanged(INodeEndpoint endpoint, LinkStatus status)
        {
            lock (_linkStatusTable)
            {
                _linkStatusTable[endpoint] = new LinkStatusContext(Thread.CurrentThread, status);
            }
        }
    }
}<|MERGE_RESOLUTION|>--- conflicted
+++ resolved
@@ -1,4 +1,4 @@
-﻿// Copyright (c) Microsoft. All rights reserved.
+// Copyright (c) Microsoft. All rights reserved.
 // Licensed under the MIT license. See LICENSE file in the project root for full license information.
 
 using System;
@@ -8,10 +8,6 @@
 using System.Collections.Generic;
 using System.Text.RegularExpressions;
 using System.Threading;
-<<<<<<< HEAD
-using NUnit.Framework;
-=======
->>>>>>> 3f8a403e
 using Microsoft.Build.Framework;
 using Microsoft.Build.BackEnd;
 using Microsoft.Build.BackEnd.Logging;
@@ -22,10 +18,6 @@
 
 namespace Microsoft.Build.UnitTests.BackEnd
 {
-<<<<<<< HEAD
-    [TestFixture]
-=======
->>>>>>> 3f8a403e
     public class NodeEndpointInProc_Tests
     {
         private delegate void EndpointOperationDelegate(NodeEndpointInProc endpoint);
@@ -176,11 +168,7 @@
         private Dictionary<INodeEndpoint, LinkStatusContext> _linkStatusTable;
         private MockHost _host;
 
-<<<<<<< HEAD
-        [Test]
-=======
-        [Fact]
->>>>>>> 3f8a403e
+        [Fact]
         public void ConstructionWithValidHost()
         {
             NodeEndpointInProc.EndpointPair endpoints =
@@ -194,12 +182,7 @@
             Assert.NotNull(endpoints);
         }
 
-<<<<<<< HEAD
-        [Test]
-        [ExpectedException(typeof(ArgumentNullException))]
-=======
-        [Fact]
->>>>>>> 3f8a403e
+        [Fact]
         public void ConstructionSynchronousWithInvalidHost()
         {
             Assert.Throws<ArgumentNullException>(() =>
@@ -210,13 +193,8 @@
             }
            );
         }
-<<<<<<< HEAD
-
-        [Test]
-        [ExpectedException(typeof(ArgumentNullException))]
-=======
-        [Fact]
->>>>>>> 3f8a403e
+
+        [Fact]
         public void ConstructionAsynchronousWithInvalidHost()
         {
             Assert.Throws<ArgumentNullException>(() =>
@@ -233,11 +211,7 @@
         /// 2. and that attempting to send data while they are
         /// inactive throws the expected exception.
         /// </summary>
-<<<<<<< HEAD
-        [Test]
-=======
-        [Fact]
->>>>>>> 3f8a403e
+        [Fact]
         public void InactiveLinkTestSynchronous()
         {
             NodeEndpointInProc.EndpointPair endpoints =
@@ -257,11 +231,7 @@
         /// Verify that the links are marked inactive and that attempting to send data while they are
         /// inactive throws the expected exception.
         /// </summary>
-<<<<<<< HEAD
-        [Test]
-=======
-        [Fact]
->>>>>>> 3f8a403e
+        [Fact]
         public void InactiveLinkTestAsynchronous()
         {
             NodeEndpointInProc.EndpointPair endpoints =
@@ -277,11 +247,7 @@
             endpoints.NodeEndpoint.Connect(_host);
         }
 
-<<<<<<< HEAD
-        [Test]
-=======
-        [Fact]
->>>>>>> 3f8a403e
+        [Fact]
         public void ConnectionTestSynchronous()
         {
             NodeEndpointInProc.EndpointPair endpoints =
@@ -307,32 +273,20 @@
             Assert.Equal(_linkStatusTable[endpoints.ManagerEndpoint].status, LinkStatus.Active);
         }
 
-<<<<<<< HEAD
-        [Test]
-=======
-        [Fact]
->>>>>>> 3f8a403e
+        [Fact]
         public void DisconnectionTestSynchronous()
         {
             DisconnectionTestHelper(NodeEndpointInProc.EndpointMode.Synchronous);
         }
 
-<<<<<<< HEAD
-        [Test]
-=======
-        [Fact]
->>>>>>> 3f8a403e
+        [Fact]
         public void DisconnectionTestAsynchronous()
         {
             DisconnectionTestHelper(NodeEndpointInProc.EndpointMode.Asynchronous);
         }
 
 
-<<<<<<< HEAD
-        [Test]
-=======
-        [Fact]
->>>>>>> 3f8a403e
+        [Fact]
         public void SynchronousData()
         {
             // Create the endpoints
@@ -361,11 +315,7 @@
             Assert.Equal(_host.DataReceivedContext.thread.ManagedThreadId, Thread.CurrentThread.ManagedThreadId);
         }
 
-<<<<<<< HEAD
-        [Test]
-=======
-        [Fact]
->>>>>>> 3f8a403e
+        [Fact]
         public void AsynchronousData()
         {
             // Create the endpoints
@@ -402,28 +352,12 @@
             Assert.NotEqual(_host.DataReceivedContext.thread.ManagedThreadId, Thread.CurrentThread.ManagedThreadId);
         }
 
-<<<<<<< HEAD
-        [SetUp]
-        public void SetUp()
-=======
         public NodeEndpointInProc_Tests()
->>>>>>> 3f8a403e
         {
             _linkStatusTable = new Dictionary<INodeEndpoint, LinkStatusContext>();
             _host = new MockHost();
         }
 
-<<<<<<< HEAD
-        [TearDown]
-        public void TearDown()
-        {
-            _linkStatusTable = null;
-            _host = null;
-        }
-
-
-=======
->>>>>>> 3f8a403e
         private void CallOpOnEndpoints(NodeEndpointInProc.EndpointPair pair, EndpointOperationDelegate opDelegate)
         {
             opDelegate(pair.NodeEndpoint);
