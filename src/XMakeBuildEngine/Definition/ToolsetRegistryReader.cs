--- conflicted
+++ resolved
@@ -292,15 +292,9 @@
         /// <summary>
         /// Returns a map of MSBuildExtensionsPath* property names/kind to list of search paths
         /// </summary>
-<<<<<<< HEAD
-        protected override Dictionary<MSBuildExtensionsPathReferenceKind, IList<string>> GetMSBuildExtensionPathsSearchPathsTable(string toolsVersion, string os)
-        {
-            return new Dictionary<MSBuildExtensionsPathReferenceKind, IList<string>>();
-=======
         protected override Dictionary<string, List<string>> GetProjectImportSearchPathsTable(string toolsVersion, string os)
         {
             return new Dictionary<string, List<string>>();
->>>>>>> ea6af14a
         }
 
         /// <summary>
