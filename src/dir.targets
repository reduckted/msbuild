﻿<Project ToolsVersion="12.0" DefaultTargets="Build" xmlns="http://schemas.microsoft.com/developer/msbuild/2003">
  <Import Project="..\dir.targets" />
<<<<<<< HEAD

  <Import Project="$(MSBuildToolsPath)\Microsoft.CSharp.targets" Condition="'$(NetCoreBuild)' != 'true'"/>
  <Import Project="$(MSBuildExtensionsPath32)\Microsoft\Portable\$(TargetFrameworkVersion)\Microsoft.Portable.CSharp.targets" Condition="'$(NetCoreBuild)' == 'true'"/>

  <PropertyGroup Condition="'$(NetCoreBuild)' == 'true'">
    <NuGetTargetMoniker>DNXCore,Version=v5.0</NuGetTargetMoniker>
  </PropertyGroup>
  
  <!-- Copy Roslyn Compiler tools to the output path (so we have csc.exe, etc) -->
  <Target Name="AfterBuild">
    <ItemGroup>
      <CompilerToolsFiles Include="$(CompilerToolsDir)\*.*" />
    </ItemGroup>
    <Copy SourceFiles="@(CompilerToolsFiles)"
          DestinationFolder="$(OutputPath)"
          Retries="5"
          SkipUnchangedFiles="true" />
  </Target>
  
  <!-- OSS sign assemblies after compile runs. -->
  <Import Project="$(ToolsDir)\sign.targets" />

  <!-- Use NuSpec.ReferenceGenerator to create / update the .NET Core dependencies of the packages -->
  <Import Project="$(NuSpecReferenceGeneratorDir)\NuSpec.ReferenceGenerator.targets"/>

=======
  <Import Project="$(MSBuildToolsPath)\Microsoft.CSharp.targets" />

  <!-- OSS sign assemblies after compile runs. -->
  <Import Project="$(ToolsDir)\sign.targets" />

>>>>>>> 41c51190
  <!-- Restore packages -->
  <PropertyGroup>
    <PackagesConfig Condition="Exists('$(MSBuildProjectDirectory)\packages.config')">$([System.IO.Path]::Combine($(MSBuildProjectDirectory), 'packages.config'))</PackagesConfig>
    <RestorePackages Condition="'$(RestorePackages)' == '' and Exists('$(PackagesConfig)')">true</RestorePackages>
    <RestorePackagesSemaphore>$(PackagesDir)$(MSBuildProjectFile).package.restored</RestorePackagesSemaphore>
  </PropertyGroup>

<<<<<<< HEAD
  <Target Name="RestorePackages" 
=======
  <Target Name="RestorePackages"
          BeforeTargets="ResolveNuGetPackages"
>>>>>>> 41c51190
          Inputs="$(PackagesConfig)"
          Outputs="$(RestorePackagesSemaphore)"
          Condition="'$(RestorePackages)' == 'true'">
  <!-- Restore packages -->
  <!--
    <Exec Command="$(NugetRestoreCommand) &quot;$(PackagesConfig)&quot;" StandardOutputImportance="Low" />
  -->
    <Exec Command="$(NugetRestoreCommand) &quot;$(PackagesConfig)&quot;" />
    <Touch Files="$(RestorePackagesSemaphore)" AlwaysCreate="true" />
  </Target>
  
  
</Project><|MERGE_RESOLUTION|>--- conflicted
+++ resolved
@@ -1,6 +1,5 @@
 ﻿<Project ToolsVersion="12.0" DefaultTargets="Build" xmlns="http://schemas.microsoft.com/developer/msbuild/2003">
   <Import Project="..\dir.targets" />
-<<<<<<< HEAD
 
   <Import Project="$(MSBuildToolsPath)\Microsoft.CSharp.targets" Condition="'$(NetCoreBuild)' != 'true'"/>
   <Import Project="$(MSBuildExtensionsPath32)\Microsoft\Portable\$(TargetFrameworkVersion)\Microsoft.Portable.CSharp.targets" Condition="'$(NetCoreBuild)' == 'true'"/>
@@ -8,31 +7,13 @@
   <PropertyGroup Condition="'$(NetCoreBuild)' == 'true'">
     <NuGetTargetMoniker>DNXCore,Version=v5.0</NuGetTargetMoniker>
   </PropertyGroup>
-  
-  <!-- Copy Roslyn Compiler tools to the output path (so we have csc.exe, etc) -->
-  <Target Name="AfterBuild">
-    <ItemGroup>
-      <CompilerToolsFiles Include="$(CompilerToolsDir)\*.*" />
-    </ItemGroup>
-    <Copy SourceFiles="@(CompilerToolsFiles)"
-          DestinationFolder="$(OutputPath)"
-          Retries="5"
-          SkipUnchangedFiles="true" />
-  </Target>
-  
+
   <!-- OSS sign assemblies after compile runs. -->
   <Import Project="$(ToolsDir)\sign.targets" />
 
   <!-- Use NuSpec.ReferenceGenerator to create / update the .NET Core dependencies of the packages -->
   <Import Project="$(NuSpecReferenceGeneratorDir)\NuSpec.ReferenceGenerator.targets"/>
 
-=======
-  <Import Project="$(MSBuildToolsPath)\Microsoft.CSharp.targets" />
-
-  <!-- OSS sign assemblies after compile runs. -->
-  <Import Project="$(ToolsDir)\sign.targets" />
-
->>>>>>> 41c51190
   <!-- Restore packages -->
   <PropertyGroup>
     <PackagesConfig Condition="Exists('$(MSBuildProjectDirectory)\packages.config')">$([System.IO.Path]::Combine($(MSBuildProjectDirectory), 'packages.config'))</PackagesConfig>
@@ -40,12 +21,7 @@
     <RestorePackagesSemaphore>$(PackagesDir)$(MSBuildProjectFile).package.restored</RestorePackagesSemaphore>
   </PropertyGroup>
 
-<<<<<<< HEAD
-  <Target Name="RestorePackages" 
-=======
   <Target Name="RestorePackages"
-          BeforeTargets="ResolveNuGetPackages"
->>>>>>> 41c51190
           Inputs="$(PackagesConfig)"
           Outputs="$(RestorePackagesSemaphore)"
           Condition="'$(RestorePackages)' == 'true'">
