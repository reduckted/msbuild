--- conflicted
+++ resolved
@@ -155,11 +155,8 @@
     <Compile Include="BackEnd\BuildManager\CacheAggregator.cs" />
     <Compile Include="BackEnd\Components\Caching\ConfigCacheWithOverride.cs" />
     <Compile Include="BackEnd\Components\Caching\ResultsCacheWithOverride.cs" />
-<<<<<<< HEAD
     <Compile Include="BackEnd\Components\ResourceManager\ResourceManagerService.cs" />
-=======
     <Compile Include="BackEnd\Components\ProjectCache\*.cs" />
->>>>>>> f0eebf28
     <Compile Include="BackEnd\Components\SdkResolution\TranslationHelpers.cs" />
     <Compile Include="FileSystem\*.cs" />
     <Compile Include="Utilities\NuGetFrameworkWrapper.cs" />
