--- conflicted
+++ resolved
@@ -11,33 +11,6 @@
     <EnableDefaultEmbeddedResourceItems>false</EnableDefaultEmbeddedResourceItems>
 
     <GenerateReferenceAssemblySources>true</GenerateReferenceAssemblySources>
-<<<<<<< HEAD
-=======
-    <EnableDocumentationFile>true</EnableDocumentationFile>
-  </PropertyGroup>
-  <!-- Default configurations to help VS understand the configurations -->
-  <PropertyGroup Condition=" '$(Configuration)|$(Platform)' == 'Debug|AnyCPU' ">
-    <DefineConstants>$(DefineConstants);BUILD_ENGINE</DefineConstants>
-  </PropertyGroup>
-  <PropertyGroup Condition=" '$(Configuration)|$(Platform)' == 'Release|AnyCPU' ">
-    <DefineConstants>$(DefineConstants);BUILD_ENGINE</DefineConstants>
-  </PropertyGroup>
-  <PropertyGroup Condition="'$(Configuration)|$(Platform)' == 'Debug|x64'">
-    <DefineConstants>$(DefineConstants);BUILD_ENGINE</DefineConstants>
-  </PropertyGroup>
-  <PropertyGroup Condition="'$(Configuration)|$(Platform)' == 'Release|x64'">
-    <DefineConstants>$(DefineConstants);BUILD_ENGINE</DefineConstants>
-  </PropertyGroup>
-  <PropertyGroup Condition="'$(Configuration)|$(Platform)' == 'Debug|x86'">
-    <DefineConstants>$(DefineConstants);BUILD_ENGINE</DefineConstants>
-  </PropertyGroup>
-  <PropertyGroup Condition="'$(Configuration)|$(Platform)' == 'Release|x86'">
-    <DefineConstants>$(DefineConstants);BUILD_ENGINE</DefineConstants>
-  </PropertyGroup>
-  <PropertyGroup Condition="'$(Configuration)|$(Platform)' == 'Debug-MONO|AnyCPU'">
-  </PropertyGroup>
-  <PropertyGroup Condition="'$(Configuration)|$(Platform)' == 'Release-MONO|AnyCPU'">
->>>>>>> 2bec6537
   </PropertyGroup>
 
   <ItemGroup>
@@ -57,13 +30,6 @@
       <Version Condition="'$(TargetFrameworkIdentifier)' == '.NETFramework'">4.5.24.0</Version>
       <Version Condition="'$(TargetFrameworkIdentifier)' != '.NETFramework'">4.6.0</Version>
     </PackageReference>
-
-    <PackageReference Include="NuGet.Commands" Version="4.5.0" />
-    <PackageReference Include="NuGet.Protocol" Version="4.5.0" />
-
-    <!-- Avoid package downgrades caused by NuGet.Commands or NuGet.Protocol references -->
-    <PackageReference Include="System.IO.FileSystem.Primitives" Version="4.3.0" />
-    <PackageReference Include="System.Text.Encoding.Extensions" Version="4.3.0" />
 
     <ProjectReference Include="..\Framework\Microsoft.Build.Framework.csproj" />
 
